[package]
<<<<<<< HEAD
edition = "2021"
name = "ton_vm"
version = "1.8.29"

[dependencies]
ton_types = { git = "https://github.com/broxus/ton-labs-types.git" }

# External
anyhow = "1"
ed25519 = "1.2"
ed25519-dalek = { git = "https://github.com/broxus/ed25519-dalek.git" }
hex = "0.4"
lazy_static = "1.4"
log = "0.4.8"
num = "0.3"
num-traits = "^0.2.8"
rand = "0.8"
sha2 = "0.9"
thiserror = "1.0.26"
smallvec = { version = "1.6.1", features = ["const_generics", "union", "write"] }

[features]
fift_check = []
log_file = []
verbose = []
=======
build = 'build.rs'
edition = '2018'
name = 'ton_vm'
version = '1.8.38'

[dependencies]
ed25519 = '1.2'
ed25519-dalek = '1.0'
failure = '0.1'
hex = '0.4'
lazy_static = '1.4'
log = '0.4'
num = '0.4'
num-traits = '0.2'
rand = '0.7'
sha2 = '0.9'
ton_types = { git = 'https://github.com/tonlabs/ton-labs-types.git', tag = '1.11.2' }
ton_block = { git = 'https://github.com/tonlabs/ton-labs-block', tag = '1.7.51' }

[features]
ci_run = [  ]
fift_check = [  ]
log_file = [  ]
verbose = [  ]

[lib]
bench = false

[profile.bench]
debug = true

[[bench]]
name = "benchmarks"
harness = false
>>>>>>> 802aec20
<|MERGE_RESOLUTION|>--- conflicted
+++ resolved
@@ -1,11 +1,11 @@
 [package]
-<<<<<<< HEAD
 edition = "2021"
 name = "ton_vm"
 version = "1.8.29"
 
 [dependencies]
 ton_types = { git = "https://github.com/broxus/ton-labs-types.git" }
+ton_block = { git = "https://github.com/broxus/ton-labs-block.git" }
 
 # External
 anyhow = "1"
@@ -24,40 +24,4 @@
 [features]
 fift_check = []
 log_file = []
-verbose = []
-=======
-build = 'build.rs'
-edition = '2018'
-name = 'ton_vm'
-version = '1.8.38'
-
-[dependencies]
-ed25519 = '1.2'
-ed25519-dalek = '1.0'
-failure = '0.1'
-hex = '0.4'
-lazy_static = '1.4'
-log = '0.4'
-num = '0.4'
-num-traits = '0.2'
-rand = '0.7'
-sha2 = '0.9'
-ton_types = { git = 'https://github.com/tonlabs/ton-labs-types.git', tag = '1.11.2' }
-ton_block = { git = 'https://github.com/tonlabs/ton-labs-block', tag = '1.7.51' }
-
-[features]
-ci_run = [  ]
-fift_check = [  ]
-log_file = [  ]
-verbose = [  ]
-
-[lib]
-bench = false
-
-[profile.bench]
-debug = true
-
-[[bench]]
-name = "benchmarks"
-harness = false
->>>>>>> 802aec20
+verbose = []