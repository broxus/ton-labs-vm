--- conflicted
+++ resolved
@@ -21,7 +21,6 @@
 version = "1.8.20"
 
 [dependencies]
-<<<<<<< HEAD
 ton_types = { git = "https://github.com/broxus/ton-labs-types.git" }
 
 # External
@@ -29,6 +28,7 @@
 ed25519 = "1.2"
 ed25519-dalek = { git = "https://github.com/broxus/ed25519-dalek.git" }
 hex = "0.4"
+lazy_static = "1.4"
 log = "0.4.8"
 num = "0.3"
 num-traits = "^0.2.8"
@@ -36,24 +36,6 @@
 sha2 = "0.9"
 thiserror = "1.0.26"
 smallvec = { version = "1.6.1", features = ["const_generics", "union", "write"] }
-=======
-ton_types = { git = "https://github.com/tonlabs/ton-labs-types.git", tag = '1.10.11' }
-
-# External
-ed25519 = "1.2"
-ed25519-dalek = "1.0"
-failure = "0.1"
-hex = "0.4"
-lazy_static = "1.4"
-log = "0.4"
-num = "0.4"
-num-traits = "0.2"
-rand = "0.7"
-sha2 = "0.9"
-
-
-ton_labs_assembler = { git = "https://github.com/tonlabs/ton-labs-assembler.git", tag = '1.2.25' }
->>>>>>> 56c4af48
 
 [features]
 sha-asm = ["sha2/asm"]
