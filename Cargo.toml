--- conflicted
+++ resolved
@@ -2,7 +2,6 @@
 build = 'build.rs'
 edition = '2018'
 name = 'ton_vm'
-<<<<<<< HEAD
 version = '1.8.29'
 
 [dependencies]
@@ -28,32 +27,7 @@
 fift_check = []
 log_file = []
 verbose = []
-=======
-version = '1.8.31'
-
-[dependencies]
-ed25519 = '1.2'
-ed25519-dalek = '1.0'
-failure = '0.1'
-hex = '0.4'
-lazy_static = '1.4'
-log = '0.4'
-num = '0.4'
-num-traits = '0.2'
-rand = '0.7'
-sha2 = '0.9'
-ton_types = { git = 'https://github.com/tonlabs/ton-labs-types.git', tag = '1.10.12' }
-
-ton_labs_assembler = { git = 'https://github.com/tonlabs/ton-labs-assembler.git', tag = '1.2.31' }
-criterion = { features = [ 'html_reports' ], version = '0.3' }
-
-[features]
-ci_run = [  ]
-fift_check = [  ]
-log_file = [  ]
-verbose = [  ]
 
 [[bench]]
 name = "benchmarks"
-harness = false
->>>>>>> 2fbdb72e
+harness = false