
/*
* Copyright (C) 2019-2023 TON Labs. All Rights Reserved.
*
* Licensed under the SOFTWARE EVALUATION License (the "License"); you may not use
* this file except in compliance with the License.
*
* Unless required by applicable law or agreed to in writing, software
* distributed under the License is distributed on an "AS IS" BASIS,
* WITHOUT WARRANTIES OR CONDITIONS OF ANY KIND, either express or implied.
* See the License for the specific TON DEV software governing permissions and
* limitations under the License.
*/

use crate::{
    error::TvmError,
    stack::integer::{
        behavior::{OperationBehavior, Quiet, Signaling},
        serialization::Encoding,
    },
    types::{ResultOpt, Exception},
};
use ton_types::{error, BuilderData, ExceptionCode, Result, SliceData};

use core::mem;
use num_traits::{One, Signed, Zero};
use std::cmp;
use std::cmp::Ordering;

#[macro_use]
pub mod behavior;
mod fmt;

type Int = num::BigInt;

#[derive(Clone, Debug, PartialEq, Eq)]
enum IntegerValue {
    NaN,
    Value(Int)
}

impl cmp::PartialOrd for IntegerValue {
    fn partial_cmp(&self, other: &Self) -> Option<cmp::Ordering> {
        match (self, other) {
            (IntegerValue::Value(x), IntegerValue::Value(y)) => {
                x.partial_cmp(y)
            },
            _ => None
        }
    }
}

#[derive(Clone, Debug, PartialEq, Eq)]
pub struct IntegerData {
    value: IntegerValue
}

impl Default for IntegerData {
    fn default() -> Self {
        IntegerData::zero()
    }
}

impl IntegerData {

    /// Constructs new (set to 0) value. This is just a wrapper for Self::zero().
    #[inline]
    pub fn new() -> IntegerData {
        Self::zero()
    }

    /// Constructs new (set to 0) value.
    #[inline]
    pub fn zero() -> IntegerData {
        IntegerData {
            value: IntegerValue::Value(Int::zero())
        }
    }

    /// Constructs new (set to 1) value.
    #[inline]
    pub fn one() -> IntegerData {
        IntegerData {
            value: IntegerValue::Value(Int::one())
        }
    }

    /// Constructs new (set to -1) value.
    #[inline]
    pub fn minus_one() -> IntegerData {
        IntegerData {
            value: IntegerValue::Value(
                Int::from_biguint(
                    num::bigint::Sign::Minus,
                    num::BigUint::one()
                )
            )
        }
    }

    /// Constructs new Not-a-Number (NaN) value.
    #[inline]
    pub fn nan() -> IntegerData {
        IntegerData {
            value: IntegerValue::NaN
        }
    }

    /// Constructs mask for bits
    /// it must be refactored to simplify
    pub fn mask(bits: usize) -> Self {
        IntegerData::one()
            .shl::<Quiet>(bits).unwrap()
            .sub::<Quiet>(&IntegerData::one()).unwrap()
    }

    /// Clears value (sets to 0).
    #[inline]
    pub fn withdraw(&mut self) -> IntegerData {
        mem::replace(self, IntegerData::new())
    }

    /// Replaces value to a given one.
    #[inline]
    pub fn replace(&mut self, new_value: IntegerData) {
        *self = new_value;
    }

    /// Checks if value is a Not-a-Number (NaN).
    #[inline]
    pub fn is_nan(&self) -> bool {
        self.value == IntegerValue::NaN
    }

    /// Checks if value is negative (less than zero).
    #[inline]
    pub fn is_neg(&self) -> bool {
        match &self.value {
            IntegerValue::NaN => false,
            IntegerValue::Value(ref value) => value.is_negative()
        }
    }

    pub fn check_neg(&self) -> Result<()> {
        match self.value {
            IntegerValue::NaN => err!(ExceptionCode::RangeCheckError, "not a number"),
            IntegerValue::Value(ref value) => {
                if value.is_negative() {
                    err!(ExceptionCode::RangeCheckError, "{} is negative", value)
                } else {
                    Ok(())
                }
            }
        }
    }

    /// Checks if value is zero.
    #[inline]
    pub fn is_zero(&self) -> bool {
        match &self.value {
            IntegerValue::NaN => false,
            IntegerValue::Value(ref value) => value.is_zero()
        }
    }

    /// constuct
    pub fn from_unsigned_bytes_be(data: impl AsRef<[u8]>) -> Self {
        Self {
            value: IntegerValue::Value(Int::from_bytes_be(num::bigint::Sign::Plus, data.as_ref()))
        }
    }

    /// Compares value with another taking in account behavior of operation.
    #[inline]
    pub(crate) fn compare<T: OperationBehavior>(&self, other: &IntegerData) -> ResultOpt<Ordering> {
        match (&self.value, &other.value) {
            (IntegerValue::Value(l), IntegerValue::Value(r)) => Ok(Some(l.cmp(r))),
            _ => {
                on_nan_parameter!(T)?;
                Ok(None)
            }
        }
    }

    /// Returns true if signed value fits into a given bits size; otherwise false.
    #[inline]
    pub fn fits_in(&self, bits: usize) -> Result<bool> {
        Ok(self.bitsize()? <= bits)
    }

    /// Returns true if unsigned value fits into a given bits size; otherwise false.
    #[inline]
    pub fn ufits_in(&self, bits: usize) -> Result<bool> {
        Ok(!self.is_neg() && self.ubitsize()? <= bits)
    }

    /// Determines a fewest bits necessary to express signed value.
    #[inline]
    pub fn bitsize(&self) -> Result<usize> {
        utils::process_value(self, |value| {
            Ok(utils::bitsize(value))
        })
    }

    /// Determines a fewest bits necessary to express unsigned value.
    #[inline]
    pub fn ubitsize(&self) -> Result<usize> {
        utils::process_value(self, |value| {
            debug_assert!(!value.is_negative());
            Ok(value.bits() as usize)
        })
    }

    pub fn as_slice<T: Encoding>(&self, bits: usize) -> Result<SliceData> {
<<<<<<< HEAD
        SliceData::load_builder(self.as_builder::<T>(bits)?)
=======
        SliceData::load_bitstring(self.as_builder::<T>(bits)?)
>>>>>>> ca3e6e70
    }

    pub fn as_builder<T: Encoding>(&self, bits: usize) -> Result<BuilderData> {
        if self.is_nan() {
            Signaling::on_nan_parameter(file!(), line!())?;
        }
        T::new(bits).try_serialize(self)
    }
    pub fn as_unsigned_bytes_be(&self) -> Result<Vec<u8>> {
        unimplemented!()
    }
}

impl AsRef<IntegerData> for IntegerData {
    #[inline]
    fn as_ref(&self) -> &IntegerData {
        self
    }
}

#[macro_use]
pub mod utils {
    use super::*;
    use std::ops::Not;

    #[inline]
    pub fn process_value<F, R>(value: &IntegerData, call_on_valid: F) -> Result<R>
    where
        F: Fn(&Int) -> Result<R>,
    {
        match value.value {
            IntegerValue::NaN => {
                err!(ExceptionCode::IntegerOverflow)
            }
            IntegerValue::Value(ref value) => call_on_valid(value),
        }
    }

    /// This macro extracts internal Int value from IntegerData using given NaN behavior
    /// and NaN constructor.
    macro_rules! extract_value {
        ($T: ident, $v: ident, $nan_constructor: ident) => {
            match $v.value {
                IntegerValue::NaN => {
                    on_nan_parameter!($T)?;
                    return Ok($nan_constructor());
                },
                IntegerValue::Value(ref $v) => $v,
            }
        }
    }

    /// Unary operation. Checks lhs for NaN, unwraps it, calls closure and returns wrapped result.
    #[inline]
    pub fn unary_op<T, F, FNaN, FRes, RInt, R>(
        lhs: &IntegerData,
        callback: F,
        nan_constructor: FNaN,
        result_processor: FRes
    ) -> Result<R>
    where
        T: OperationBehavior,
        F: Fn(&Int) -> RInt,
        FNaN: Fn() -> R,
        FRes: Fn(RInt, FNaN) -> Result<R>,
    {
        let lhs = extract_value!(T, lhs, nan_constructor);

        result_processor(callback(lhs), nan_constructor)
    }

    /// Binary operation. Checks lhs & rhs for NaN, unwraps them, calls closure and returns wrapped result.
    #[inline]
    pub fn binary_op<T, F, FNaN, FRes, RInt, R>(
        lhs: &IntegerData,
        rhs: &IntegerData,
        callback: F,
        nan_constructor: FNaN,
        result_processor: FRes
    ) -> Result<R>
    where
        T: OperationBehavior,
        F: Fn(&Int, &Int) -> RInt,
        FNaN: Fn() -> R,
        FRes: Fn(RInt, FNaN) -> Result<R>,
    {
        let lhs = extract_value!(T, lhs, nan_constructor);
        let rhs = extract_value!(T, rhs, nan_constructor);

        result_processor(callback(lhs, rhs), nan_constructor)
    }

    #[inline]
    pub fn process_single_result<T, FNaN>(result: Int, nan_constructor: FNaN) -> Result<IntegerData>
    where
        T: OperationBehavior,
        FNaN: Fn() -> IntegerData,
    {
        IntegerData::from(result).or_else(|_| {
            on_integer_overflow!(T)?;
            Ok(nan_constructor())
        })
    }

    #[inline]
    pub fn process_double_result<T, FNaN>(result: (Int, Int), nan_constructor: FNaN)
        -> Result<(IntegerData, IntegerData)>
    where
        T: OperationBehavior,
        FNaN: Fn() -> (IntegerData, IntegerData),
    {
        let (r1, r2) = result;
        match IntegerData::from(r1) {
            Ok(r1) => Ok((r1, IntegerData::from(r2)?)),
            Err(_) => {
                on_integer_overflow!(T)?;
                Ok(nan_constructor())
            },
        }
    }

    #[inline]
    pub fn construct_single_nan() -> IntegerData {
        IntegerData::nan()
    }

    #[inline]
    pub fn construct_double_nan() -> (IntegerData, IntegerData) {
        (construct_single_nan(), construct_single_nan())
    }

    /// Integer overflow checking. Returns true, if value fits into IntegerData; otherwise false.
    #[inline]
    pub fn check_overflow(value: &Int) -> bool {
        bitsize(value) < 258
    }

    #[inline]
    pub fn bitsize(value: &Int) -> usize {
        if value.is_zero() ||
           (value == &Int::from_biguint(num::bigint::Sign::Minus, num::BigUint::one())) {
            return 1
        }
        let res = value.bits() as usize;
        if value.is_positive() {
            return res + 1
        }
        // For negative values value.bits() returns correct result only when value is power of 2.
        let mut modpow2 = value.abs();
        modpow2 &= &modpow2 - 1;
        if modpow2.is_zero() {
            return res
        }
        (res + 1) as usize
    }

    /// Perform in-place two's complement of the given digit iterator
    /// starting from the least significant byte.
    #[inline]
    pub fn twos_complement<'a, I>(digits: I)
    where
        I: IntoIterator<Item = &'a mut u32>,
    {
        let mut carry = true;
        for d in digits {
            *d = d.not();
            if carry {
                *d = d.wrapping_add(1);
                carry = d.is_zero();
            }
        }
    }
}

#[macro_use]
pub mod conversion;
pub mod serialization;
pub mod math;
pub mod bitlogics;
<|MERGE_RESOLUTION|>--- conflicted
+++ resolved
@@ -1,6 +1,6 @@
 
 /*
-* Copyright (C) 2019-2023 TON Labs. All Rights Reserved.
+* Copyright (C) 2019-2021 TON Labs. All Rights Reserved.
 *
 * Licensed under the SOFTWARE EVALUATION License (the "License"); you may not use
 * this file except in compliance with the License.
@@ -212,11 +212,7 @@
     }
 
     pub fn as_slice<T: Encoding>(&self, bits: usize) -> Result<SliceData> {
-<<<<<<< HEAD
         SliceData::load_builder(self.as_builder::<T>(bits)?)
-=======
-        SliceData::load_bitstring(self.as_builder::<T>(bits)?)
->>>>>>> ca3e6e70
     }
 
     pub fn as_builder<T: Encoding>(&self, bits: usize) -> Result<BuilderData> {
@@ -370,7 +366,7 @@
         if modpow2.is_zero() {
             return res
         }
-        (res + 1) as usize
+        res + 1
     }
 
     /// Perform in-place two's complement of the given digit iterator
@@ -396,3 +392,5 @@
 pub mod serialization;
 pub mod math;
 pub mod bitlogics;
+
+
