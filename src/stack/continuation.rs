/*
* Copyright (C) 2019-2023 TON Labs. All Rights Reserved.
*
* Licensed under the SOFTWARE EVALUATION License (the "License"); you may not use
* this file except in compliance with the License.
*
* Unless required by applicable law or agreed to in writing, software
* distributed under the License is distributed on an "AS IS" BASIS,
* WITHOUT WARRANTIES OR CONDITIONS OF ANY KIND, either express or implied.
* See the License for the specific TON DEV software governing permissions and
* limitations under the License.
*/

use crate::{
    error::TvmError,
    executor::gas::gas_state::Gas,
    stack::{SliceData, Stack, StackItem, savelist::SaveList},
    types::{Exception, ResultOpt},
};
use std::{fmt, mem};
use ton_types::{BuilderData, Cell, IBitstring, Result, error, ExceptionCode, GasConsumer, HashmapE, HashmapType};
use super::{slice_serialize, slice_deserialize, items_deserialize, items_serialize, prepare_cont_serialize_vars, DeserializeItem};

#[derive(Clone, Debug, Eq, PartialEq)]
pub enum ContinuationType {
    AgainLoopBody(SliceData),
    TryCatch,
    CatchRevert(u32),
    Ordinary,
    PushInt(i32),
    Quit(i32),
    RepeatLoopBody(SliceData, isize),
    UntilLoopCondition(SliceData),
    WhileLoopCondition(SliceData, SliceData),
    ExcQuit,
}

impl Default for ContinuationType {
    fn default() -> Self {
        Self::Ordinary
    }
}

#[derive(Clone, Debug, PartialEq)]
pub struct ContinuationData {
    code: SliceData,
    pub nargs: isize,
    pub savelist: SaveList,
    pub stack: Stack,
    pub type_of: ContinuationType,
}

impl ContinuationData {
    pub fn new_empty() -> Self {
        Self {
            code: SliceData::default(),
            nargs: -1,
            savelist: SaveList::new(),
            stack: Stack::new(),
            type_of: ContinuationType::Ordinary,
        }
    }

    pub fn move_without_stack(cont: &mut ContinuationData, body: SliceData) -> Self {
        debug_assert!(cont.code.is_empty());
        debug_assert!(cont.nargs < 0);
        debug_assert!(cont.savelist.is_empty());
        Self {
            code: mem::replace(&mut cont.code, body),
            nargs: -1,
            savelist: Default::default(),
            stack: Stack::new(),
            type_of: mem::take(&mut cont.type_of)
        }
    }

    pub fn copy_without_stack(&self) -> Self {
        Self {
            code: self.code.clone(),
            nargs: self.nargs,
            savelist: self.savelist.clone(),
            stack: Stack::new(),
            type_of: self.type_of.clone(),
        }
    }

    pub fn code(&self) -> &SliceData {
        &self.code
    }

    pub fn code_mut(&mut self) -> &mut SliceData {
        &mut self.code
    }

    pub fn can_put_to_savelist_once(&self, i: usize) -> bool {
        self.savelist.get(i).is_none()
    }

    pub fn move_to_end(&mut self) {
        self.code = SliceData::default()
    }

    pub fn put_to_savelist(&mut self, i: usize, val: &mut StackItem) -> ResultOpt<StackItem> {
        self.savelist.put(i, val)
    }

    pub fn remove_from_savelist(&mut self, i: usize) -> Option<StackItem> {
        self.savelist.remove(i)
    }

    pub fn with_code(code: SliceData) -> Self {
        ContinuationData {
           code,
           nargs: -1,
           savelist: SaveList::new(),
           stack: Stack::new(),
           type_of: ContinuationType::Ordinary,
        }
    }

    pub fn with_type(type_of: ContinuationType) -> Self {
        ContinuationData {
           code: SliceData::default(),
           nargs: -1,
           savelist: SaveList::new(),
           stack: Stack::new(),
           type_of,
        }
    }

    pub fn withdraw(&mut self) -> Self {
        mem::replace(self, ContinuationData::new_empty())
    }

    pub fn drain_reference(&mut self) -> Result<Cell> {
        self.code.checked_drain_reference()
            .map_err(|_| exception!(ExceptionCode::InvalidOpcode))
    }

    pub(crate) fn serialize(&self, gas_consumer: &mut dyn GasConsumer) -> Result<BuilderData> {
        let mut items = Vec::new();
        prepare_cont_serialize_vars(self, BuilderData::default(), &mut items, false);
        items_serialize(items, gas_consumer)
    }

    pub(super) fn serialize_internal(&self, stack: BuilderData, savelist: HashmapE, gas_consumer: &mut dyn GasConsumer) -> Result<BuilderData> {
        let mut builder = BuilderData::new();
        match &self.type_of {
            ContinuationType::AgainLoopBody(body) => {
                builder.append_bits(0xd, 4)?;
                let child_cell = gas_consumer.finalize_cell(slice_serialize(body)?)?;
                builder.checked_append_reference(child_cell)?;
            }
            ContinuationType::TryCatch => {
                builder.append_bits(0x9, 4)?;
            }
<<<<<<< HEAD
=======
            ContinuationType::CatchRevert(depth) => {
                builder.append_bits(0x7, 4)?;
                builder.append_bits(*depth as usize, 32)?;
            }
>>>>>>> ca3e6e70
            ContinuationType::Ordinary => {
                builder.append_bits(0x0, 2)?;
            }
            ContinuationType::PushInt(value) => {
                builder.append_bits(0xf, 4)?;
                builder.append_bits(*value as usize, 32)?;
            }
            ContinuationType::Quit(exit_code) => {
                builder.append_bits(0x8, 4)?;
                builder.append_bits(*exit_code as usize, 32)?;
            }
            ContinuationType::ExcQuit => {
                builder.append_bits(0xb, 4)?;
            }
            ContinuationType::RepeatLoopBody(body, counter) => {
                builder.append_bits(0xe, 4)?;
                let child_cell = gas_consumer.finalize_cell(slice_serialize(body)?)?;
                builder.checked_append_reference(child_cell)?;
                builder.append_bits(*counter as usize, 32)?;
            }
            ContinuationType::UntilLoopCondition(body) => {
                builder.append_bits(0xa, 4)?;
                let child_cell = gas_consumer.finalize_cell(slice_serialize(body)?)?;
                builder.checked_append_reference(child_cell)?;
            }
            ContinuationType::WhileLoopCondition(body, cond) => {
                builder.append_bits(0xc, 4)?;
                let mut child_cell = slice_serialize(cond)?;
                child_cell.append_builder(&slice_serialize(body)?)?;
                let child_cell = gas_consumer.finalize_cell(child_cell)?;
                builder.checked_append_reference(child_cell)?;
            }
        }
        // can be one reference

        builder.append_bits(self.nargs as usize, 22)?;
        if self.stack.is_empty() {
            builder.append_bit_zero()?;
        } else {
            builder.append_bit_one()?;
            builder.append_bits(self.stack.depth(), 24)?;
            let cell = gas_consumer.finalize_cell(stack)?;
            builder.checked_append_reference(cell)?; // second ref
        }
        savelist.write_hashmap_data(&mut builder)?; // third ref
        builder.append_bits(0, 16)?; // codepage
        builder.append_builder(&slice_serialize(self.code())?)?; // last ref
        Ok(builder)
    }

    pub(crate) fn deserialize(slice: &mut SliceData, gas_consumer: &mut dyn GasConsumer) -> Result<Self> {
        let mut list = Vec::new();
        ContinuationData::deserialize_internal(&mut list, slice, gas_consumer)?;
        Ok(std::mem::replace(
            items_deserialize(list, gas_consumer)?.remove(0).as_continuation_mut()?,
            ContinuationData::new_empty()
        ))
    }

    pub(crate) fn deserialize_internal(
        list: &mut Vec<DeserializeItem>,
        slice: &mut SliceData,
        gas_consumer: &mut dyn GasConsumer
    ) -> Result<()> {
        let mut new_list = Vec::new();
        let type_of = match slice.get_next_int(2)? {
            0 => ContinuationType::Ordinary,
<<<<<<< HEAD
=======
            1 => {
                match slice.get_next_int(2)? {
                    3 => {
                        let depth = slice.get_next_u32()?;
                        ContinuationType::CatchRevert(depth)
                    }
                    typ => return err!(ExceptionCode::UnknownError, "wrong continuation type 01{:2b}", typ)
                }
            }
>>>>>>> ca3e6e70
            2 => {
                match slice.get_next_int(2)? {
                    0 => {
                        let exit_code = slice.get_next_int(32)? as i32;
                        ContinuationType::Quit(exit_code)
                    }
                    1 => ContinuationType::TryCatch,
                    2 => {
                        let mut child_slice = gas_consumer.load_cell(slice.checked_drain_reference()?)?;
                        let body = slice_deserialize(&mut child_slice)?;
                        ContinuationType::UntilLoopCondition(body)
                    }
                    3 => ContinuationType::ExcQuit,
                    typ => return err!(ExceptionCode::UnknownError, "wrong continuation type 10{:2b}", typ)
                }
            }
            3 => {
                match slice.get_next_int(2)? {
                    0 => {
                        let mut child_slice = gas_consumer.load_cell(slice.checked_drain_reference()?)?;
                        let cond = slice_deserialize(&mut child_slice)?;
                        let body = slice_deserialize(&mut child_slice)?;
                        ContinuationType::WhileLoopCondition(body, cond)
                    }
                    1 => {
                        let mut child_slice = gas_consumer.load_cell(slice.checked_drain_reference()?)?;
                        let body = slice_deserialize(&mut child_slice)?;
                        ContinuationType::AgainLoopBody(body)
                    }
                    2 => {
                        let mut child_slice = gas_consumer.load_cell(slice.checked_drain_reference()?)?;
                        let code = slice_deserialize(&mut child_slice)?;
                        let counter = slice.get_next_int(32)? as isize;
                        ContinuationType::RepeatLoopBody(code, counter)
                    }
                    3 => {
                        let value = slice.get_next_int(32)? as i32;
                        ContinuationType::PushInt(value)
                    }
                    typ => return err!(ExceptionCode::UnknownError, "wrong continuation type 10{:2b}", typ)
                }
            }
            typ => return err!(ExceptionCode::UnknownError, "wrong continuation type {:2b}", typ)
        };

        let nargs = match slice.get_next_int(22)? as isize {
            0x3fffff => -1, // 4194303
            x => x
        };
        let stack = if slice.get_next_bit()? {
            let length = slice.get_next_int(24)? as usize;
            let stack_slice = gas_consumer.load_cell(slice.checked_drain_reference()?)?;
            DeserializeItem::Items(length, stack_slice)
        } else {
            DeserializeItem::Items(0, SliceData::default())
        };
        // savelist
        if slice.get_next_bit()? {
            let dict = HashmapE::with_hashmap(4, Some(slice.checked_drain_reference()?));
            dict.iterate_slices(|mut key, value| {
                let key = key.get_next_int(4)? as usize;
                new_list.push(DeserializeItem::SaveListItem(key));
                new_list.push(DeserializeItem::Items(1, value));
                Ok(true)
            })?;
        }
        new_list.push(DeserializeItem::SaveList);
        let _codepage = slice.get_next_int(16)?; // codepage
        let code = slice_deserialize(slice)?;
        let cont = ContinuationData {
            code,
            nargs,
            savelist: SaveList::default(),
            stack: Stack::default(),
            type_of,
        };
        list.push(DeserializeItem::Cont(cont));
        list.append(&mut new_list);
        list.push(stack);
        Ok(())
    }
}

impl ContinuationData {
    pub fn serialize_old(&self) -> Result<(BuilderData, i64)> {
        let mut gas = 0;
        let mut builder = BuilderData::new();
        match &self.type_of {
            ContinuationType::AgainLoopBody(body) => {
                builder.append_bits(0xd, 4)?;
                builder.checked_append_reference(slice_serialize(body)?.into_cell()?)?;
            }
            ContinuationType::TryCatch => {
                builder.append_bits(0x9, 4)?;
            }
            ContinuationType::Ordinary => {
                builder.append_bits(0x0, 2)?;
            }
            ContinuationType::PushInt(value) => {
                builder.append_bits(0xf, 4)?;
                builder.append_bits(*value as usize, 32)?;
            }
            ContinuationType::Quit(exit_code) => {
                builder.append_bits(0x8, 4)?;
                builder.append_bits(*exit_code as usize, 32)?;
            }
            ContinuationType::RepeatLoopBody(code, counter) => {
                builder.append_bits(0xe, 4)?;
                builder.checked_append_reference(slice_serialize(code)?.into_cell()?)?;
                builder.append_bits(*counter as usize, 32)?;
            }
            ContinuationType::UntilLoopCondition(body) => {
                builder.append_bits(0xa, 4)?;
                builder.checked_append_reference(slice_serialize(body)?.into_cell()?)?;
            }
            ContinuationType::WhileLoopCondition(body, cond) => {
                builder.append_bits(0xc, 4)?;
                builder.checked_append_reference(slice_serialize(cond)?.into_cell()?)?;
                builder.checked_append_reference(slice_serialize(body)?.into_cell()?)?;
            }
            ContinuationType::ExcQuit => {
                builder.append_bits(0xb, 4)?;
<<<<<<< HEAD
=======
            }
            ContinuationType::CatchRevert(_depth) => {
                // old serialization knows nothing about CatchRevert
                return err!(ExceptionCode::UnknownError)
>>>>>>> ca3e6e70
            }
        }

        let mut stack = BuilderData::new();
        stack.append_bits(self.stack.depth(), 24)?;
        let mut stack_list = BuilderData::new();
        for item in self.stack.iter().rev() {
            let mut cons = BuilderData::new();
            let (serialized, gas2) = item.serialize_old()?;
            gas += gas2;
            cons.append_builder(&serialized)?;
            cons.checked_append_reference(stack_list.into_cell()?)?;
            gas += Gas::finalize_price();
            stack_list = cons;
        }
        stack.append_builder(&stack_list)?;

        builder.append_bits(self.nargs as usize, 22)?;
        if self.stack.depth() == 0 {
            builder.append_bit_zero()?;
        } else {
            builder.append_bit_one()?;
            builder.append_builder(&stack)?;
        }
        let (serialized, gas2) = self.savelist.serialize_old()?;
        gas += gas2;
        builder.append_builder(&serialized)?;
        builder.append_bits(0, 16)?; // codepage
        builder.append_builder(&slice_serialize(&self.code)?)?;
        Ok((builder, gas))
    }

    pub fn deserialize_old(slice: &mut SliceData) -> Result<(Self, i64)> {
        let mut gas = 0;
        let cont_type = match slice.get_next_int(2)? {
            0 => Ok(ContinuationType::Ordinary),
            2 => {
                match slice.get_next_int(2)? {
                    0 => {
                        let exit_code = slice.get_next_int(32)? as i32;
                        Ok(ContinuationType::Quit(exit_code))
                    }
                    1 => Ok(ContinuationType::TryCatch),
                    2 => {
                        let mut body_slice = SliceData::load_cell(slice.checked_drain_reference()?)?;
                        let body: SliceData = slice_deserialize(&mut body_slice)?;
                        Ok(ContinuationType::UntilLoopCondition(body))
                    }
                    3 => {
                        Ok(ContinuationType::ExcQuit)
                    }
                    _ => err!(ExceptionCode::UnknownError)
                }
            }
            3 => {
                match slice.get_next_int(2)? {
                    0 => {
                        let mut cond_slice = SliceData::load_cell(slice.checked_drain_reference()?)?;
                        let cond: SliceData = slice_deserialize(&mut cond_slice)?;
                        gas += Gas::load_cell_price(true);
                        let mut body_slice = SliceData::load_cell(slice.checked_drain_reference()?)?;
                        let body: SliceData = slice_deserialize(&mut body_slice)?;
                        gas += Gas::load_cell_price(true);
                        Ok(ContinuationType::WhileLoopCondition(body, cond))
                    }
                    1 => {
                        let mut body_slice = SliceData::load_cell(slice.checked_drain_reference()?)?;
                        let body: SliceData = slice_deserialize(&mut body_slice)?;
                        Ok(ContinuationType::AgainLoopBody(body))
                    }
                    2 => {
                        let mut code_slice = SliceData::load_cell(slice.checked_drain_reference()?)?;
                        let code: SliceData = slice_deserialize(&mut code_slice)?;
                        let counter = slice.get_next_int(32)? as isize;
                        Ok(ContinuationType::RepeatLoopBody(code, counter))
                    }
                    3 => {
                        let value = slice.get_next_int(32)? as i32;
                        Ok(ContinuationType::PushInt(value))
                    }
                    _ => err!(ExceptionCode::UnknownError)
                }
            }
            _ => err!(ExceptionCode::UnknownError)
        }?;

        let nargs = match slice.get_next_int(22)? as isize {
            0x3fffff => -1,
            x => x
        };
        let stack = match slice.get_next_bit()? {
            false => vec![],
            true => {
                let depth = slice.get_next_int(24)? as usize;
                let mut stack = vec![];
                if depth > 0 {
                    let (item, gas2) = StackItem::deserialize_old(slice)?;
                    gas += gas2;
                    stack.push(item);
                    let mut cell = slice.checked_drain_reference()?;
                    for _ in 1..depth {
                        let mut slice = SliceData::load_cell(cell)?;
                        let (item, gas2) = StackItem::deserialize_old(&mut slice)?;
                        stack.push(item);
                        gas += gas2;
                        cell = slice.checked_drain_reference().unwrap_or_default();
                    }
                }
                stack
            }
        };
        let (save, gas2) = SaveList::deserialize_old(slice)?;
        gas += gas2;
        slice.get_next_int(16)?; // codepage
        let code = slice_deserialize(slice)?;
        gas += Gas::load_cell_price(true);
        Ok((ContinuationData {
            code,
            nargs,
            savelist: save,
            stack: Stack {
                storage: stack
            },
            type_of: cont_type
        }, gas))
    }
}

impl Default for ContinuationData {
    fn default() -> Self {
        Self::new_empty()
    }
}

impl fmt::Display for ContinuationData {
    fn fmt(&self, f: &mut fmt::Formatter) -> fmt::Result {
        write!(f, "{{\n    type: {}\n    code: {}    nargs: {}\n    stack: ", self.type_of, self.code, self.nargs)?;
        if self.stack.depth() == 0 {
            writeln!(f, "empty")?;
        } else {
            writeln!(f)?;
            for x in self.stack.storage.iter() {
                write!(f, "        {}", x)?;
                writeln!(f)?;
            }
        }
        write!(f, "    savelist: ")?;
        if self.savelist.is_empty() {
            writeln!(f, "empty")?;
        } else {
            writeln!(f)?;
            for i in SaveList::REGS {
                if let Some(item) = self.savelist.get(i) {
                    writeln!(f, "        {}: {}", i, item)?
                }
            }
        }
        write!(f, "}}")
    }
}

impl fmt::Display for ContinuationType {
    fn fmt(&self, f: &mut fmt::Formatter) -> fmt::Result {
        let name = match self {
            ContinuationType::AgainLoopBody(_) => "again",
            ContinuationType::TryCatch => "try-catch",
            ContinuationType::CatchRevert(_) => "catch-revert",
            ContinuationType::Ordinary => "ordinary",
            ContinuationType::PushInt(_) => "pushint",
            ContinuationType::Quit(_) => "quit",
            ContinuationType::RepeatLoopBody(_, _) => "repeat",
            ContinuationType::UntilLoopCondition(_) => "until",
            ContinuationType::WhileLoopCondition(_, _) => "while",
            ContinuationType::ExcQuit => "exception-quit",
        };
        write!(f, "{}", name)
    }
}<|MERGE_RESOLUTION|>--- conflicted
+++ resolved
@@ -1,5 +1,5 @@
 /*
-* Copyright (C) 2019-2023 TON Labs. All Rights Reserved.
+* Copyright (C) 2019-2021 TON Labs. All Rights Reserved.
 *
 * Licensed under the SOFTWARE EVALUATION License (the "License"); you may not use
 * this file except in compliance with the License.
@@ -154,13 +154,10 @@
             ContinuationType::TryCatch => {
                 builder.append_bits(0x9, 4)?;
             }
-<<<<<<< HEAD
-=======
             ContinuationType::CatchRevert(depth) => {
                 builder.append_bits(0x7, 4)?;
                 builder.append_bits(*depth as usize, 32)?;
             }
->>>>>>> ca3e6e70
             ContinuationType::Ordinary => {
                 builder.append_bits(0x0, 2)?;
             }
@@ -228,8 +225,6 @@
         let mut new_list = Vec::new();
         let type_of = match slice.get_next_int(2)? {
             0 => ContinuationType::Ordinary,
-<<<<<<< HEAD
-=======
             1 => {
                 match slice.get_next_int(2)? {
                     3 => {
@@ -239,7 +234,6 @@
                     typ => return err!(ExceptionCode::UnknownError, "wrong continuation type 01{:2b}", typ)
                 }
             }
->>>>>>> ca3e6e70
             2 => {
                 match slice.get_next_int(2)? {
                     0 => {
@@ -362,13 +356,10 @@
             }
             ContinuationType::ExcQuit => {
                 builder.append_bits(0xb, 4)?;
-<<<<<<< HEAD
-=======
             }
             ContinuationType::CatchRevert(_depth) => {
                 // old serialization knows nothing about CatchRevert
                 return err!(ExceptionCode::UnknownError)
->>>>>>> ca3e6e70
             }
         }
 
