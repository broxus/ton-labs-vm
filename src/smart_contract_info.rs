--- conflicted
+++ resolved
@@ -117,18 +117,6 @@
     */
     pub fn calc_rand_seed(&mut self, rand_seed_block: UInt256, account_address_anycast: &[u8]) {
         // combine all parameters to vec and calculate hash of them
-<<<<<<< HEAD
-        let v = self.trans_lt.to_be_bytes();
-        let mut hasher = sha2::Sha256::new();
-        hasher.update(rand_seed_block.as_slice());
-        hasher.update(self.myself.cell().repr_hash().as_slice());
-        hasher.update(in_msg_hash.as_slice());
-        hasher.update(&v);
-
-        let sha256 = hasher.finalize();
-        self.rand_seed = UnsignedIntegerBigEndianEncoding::new(256)
-            .deserialize(&sha256);
-=======
         if !rand_seed_block.is_zero() {
             let mut hasher = Sha256::new();
             hasher.update(&rand_seed_block);
@@ -141,7 +129,6 @@
             log::warn!(target: "tvm", "Not set rand_seed_block");
             self.rand_seed = 0.into();
         }
->>>>>>> 56c4af48
     }
 
     pub fn balance_remaining_grams(&self) -> &u128 {
