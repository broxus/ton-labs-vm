/*
* Copyright (C) 2019-2021 TON Labs. All Rights Reserved.
*
* Licensed under the SOFTWARE EVALUATION License (the "License"); you may not use
* this file except in compliance with the License.
*
* Unless required by applicable law or agreed to in writing, software
* distributed under the License is distributed on an "AS IS" BASIS,
* WITHOUT WARRANTIES OR CONDITIONS OF ANY KIND, either express or implied.
* See the License for the specific TON DEV software governing permissions and
* limitations under the License.
*/

use crate::stack::{
    StackItem,
    integer::IntegerData,
};
use sha2::{Sha256, Digest};
use std::sync::Arc;
use ton_types::{Cell, HashmapE, HashmapType, SliceData, types::UInt256};


/*
The smart-contract information
structure SmartContractInfo, passed in the first reference of the cell contained
in control register c5, is serialized as follows:

smc_info#076ef1ea actions:uint16 msgs_sent:uint16
unixtime:uint32 block_lt:uint64 trans_lt:uint64
rand_seed:uint256 balance_remaining:CurrencyCollection
myself:MsgAddress = SmartContractInfo;
*/
#[derive(Clone,Debug,PartialEq)]
pub struct SmartContractInfo{
    actions: u16,
    msgs_sent: u16,
    unix_time: u32,
    block_lt: u64,
    trans_lt: u64,
    rand_seed: IntegerData,
    balance_remaining_grams: u128,
    balance_remaining_other: HashmapE,
    myself: SliceData,
    config_params: Option<Cell>, // config params from masterchain
    mycode: Cell,
    init_code_hash: UInt256,
}

impl SmartContractInfo{

    pub fn default() -> Self {
        SmartContractInfo {
            actions: 0,
            msgs_sent: 0,
            unix_time: 0,
            block_lt: 0,
            trans_lt: 0,
            rand_seed: IntegerData::zero(),
            balance_remaining_grams: 0,
            balance_remaining_other: HashmapE::with_bit_len(32),
            myself: SliceData::default(),
            config_params: None,
            mycode: Cell::default(),
            init_code_hash: UInt256::default(),
        }
    }

    pub fn with_myself(address: SliceData) -> Self {
        Self {
            myself: address,
            ..Self::default()
        }
    }

    pub fn set_actions(&mut self, actions: u16) {
        self.actions = actions;
    }

    pub fn set_msgs_sent(&mut self, msgs_sent: u16) {
        self.msgs_sent = msgs_sent;
    }

    pub fn block_lt(&self) -> u64 {
        self.block_lt
    }

    pub fn block_lt_mut(&mut self) -> &mut u64 {
        &mut self.block_lt
    }

    pub fn unix_time(&self) -> u32 {
        self.unix_time
    }

    pub fn unix_time_mut(&mut self) -> &mut u32 {
        &mut self.unix_time
    }

    pub fn trans_lt(&self) -> u64 {
        self.trans_lt
    }

    pub fn trans_lt_mut(&mut self) -> &mut u64 {
        &mut self.trans_lt
    }

    pub fn set_config_params(&mut self, params: Cell) {
        self.config_params = Some(params);
    }

    pub fn set_mycode(&mut self, code: Cell) {
        self.mycode = code;
    }
    /*
            The rand_seed field here is initialized deterministically starting from the
        rand_seed of the block, and the account address.
    */
    pub fn calc_rand_seed(&mut self, rand_seed_block: UInt256, account_address_anycast: &[u8]) {
        // combine all parameters to vec and calculate hash of them
        if !rand_seed_block.is_zero() {
            let mut hasher = Sha256::new();
            hasher.update(&rand_seed_block);
            hasher.update(&account_address_anycast);

            let sha256 = hasher.finalize();
            self.rand_seed = IntegerData::from_unsigned_bytes_be(&sha256);
        } else {
            // if the user forgot to set the rand_seed_block value, then this 0 will be clearly visible on tests
            log::warn!(target: "tvm", "Not set rand_seed_block");
            self.rand_seed = 0.into();
        }
    }

    pub fn balance_remaining_grams(&self) -> &u128 {
        &self.balance_remaining_grams
    }

    pub fn balance_remaining_grams_mut(&mut self) -> &mut u128 {
        &mut self.balance_remaining_grams
    }

    pub fn balance_remaining_other(&self) -> &HashmapE {
        &self.balance_remaining_other
    }

    pub fn balance_remaining_other_mut(&mut self) -> &mut HashmapE {
        &mut self.balance_remaining_other
    }

    pub fn myself_mut(&mut self) -> &mut SliceData {
        &mut self.myself
    }

    pub fn set_init_code_hash(&mut self, init_code_hash: UInt256) {
        self.init_code_hash = init_code_hash;
    }

<<<<<<< HEAD
    pub fn into_temp_data_with_init_code_hash(self, is_init_code_hash: bool) -> StackItem {
=======
    pub fn into_temp_data_with_init_code_hash(self, is_init_code_hash: bool, with_mycode: bool) -> StackItem {
>>>>>>> 2fbdb72e
        let mut params = vec![
            int!(0x076ef1ea),      // magic - should be changed because of structure change
            int!(self.actions),    // actions
            int!(self.msgs_sent),  // msgs
            int!(self.unix_time),  // unix time
            int!(self.block_lt),   // logical time
            int!(self.trans_lt),   // transaction time
            StackItem::int(self.rand_seed.clone()),
            StackItem::tuple(vec![
                int!(self.balance_remaining_grams),
                self.balance_remaining_other.data()
                .map(|dict| StackItem::Cell(dict.clone()))
                .unwrap_or_else(StackItem::default)
                ]),
            StackItem::Slice(self.myself.clone()),
            self.config_params.as_ref()
                .map(|params| StackItem::Cell(params.clone()))
                .unwrap_or_else(StackItem::default),
        ];
<<<<<<< HEAD
        if is_init_code_hash {
            params.push(StackItem::cell(self.mycode.clone()));
=======
        if with_mycode {
            params.push(StackItem::cell(self.mycode.clone()));
        }
        if is_init_code_hash {
            if !with_mycode {
                params.push(StackItem::default());
            }
>>>>>>> 2fbdb72e
            params.push(StackItem::int(IntegerData::from_unsigned_bytes_be(self.init_code_hash.as_slice())));
        }
        StackItem::tuple(vec![StackItem::tuple(params)])
    }

    pub fn into_temp_data(self) -> StackItem {
<<<<<<< HEAD
        self.into_temp_data_with_init_code_hash(true)
=======
        self.into_temp_data_with_init_code_hash(true, true)
>>>>>>> 2fbdb72e
    }
}<|MERGE_RESOLUTION|>--- conflicted
+++ resolved
@@ -155,11 +155,7 @@
         self.init_code_hash = init_code_hash;
     }
 
-<<<<<<< HEAD
-    pub fn into_temp_data_with_init_code_hash(self, is_init_code_hash: bool) -> StackItem {
-=======
     pub fn into_temp_data_with_init_code_hash(self, is_init_code_hash: bool, with_mycode: bool) -> StackItem {
->>>>>>> 2fbdb72e
         let mut params = vec![
             int!(0x076ef1ea),      // magic - should be changed because of structure change
             int!(self.actions),    // actions
@@ -179,10 +175,6 @@
                 .map(|params| StackItem::Cell(params.clone()))
                 .unwrap_or_else(StackItem::default),
         ];
-<<<<<<< HEAD
-        if is_init_code_hash {
-            params.push(StackItem::cell(self.mycode.clone()));
-=======
         if with_mycode {
             params.push(StackItem::cell(self.mycode.clone()));
         }
@@ -190,17 +182,12 @@
             if !with_mycode {
                 params.push(StackItem::default());
             }
->>>>>>> 2fbdb72e
             params.push(StackItem::int(IntegerData::from_unsigned_bytes_be(self.init_code_hash.as_slice())));
         }
         StackItem::tuple(vec![StackItem::tuple(params)])
     }
 
     pub fn into_temp_data(self) -> StackItem {
-<<<<<<< HEAD
-        self.into_temp_data_with_init_code_hash(true)
-=======
         self.into_temp_data_with_init_code_hash(true, true)
->>>>>>> 2fbdb72e
     }
 }