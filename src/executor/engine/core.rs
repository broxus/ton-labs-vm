--- conflicted
+++ resolved
@@ -57,16 +57,15 @@
     log_string: Option<&'static str>,
 }
 
-<<<<<<< HEAD
+impl Default for Engine {
+    fn default() -> Self {
+        Self::new()
+    }
+}
+
 #[derive(Debug, Clone, Default)]
 pub struct BehaviorModifiers {
     pub chksig_always_succeed: bool
-=======
-impl Default for Engine {
-    fn default() -> Self {
-        Self::new()
-    }
->>>>>>> 56c4af48
 }
 
 #[derive(Eq, Debug, PartialEq)]
