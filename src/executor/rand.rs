/*
* Copyright 2018-2020 TON DEV SOLUTIONS LTD.
*
* Licensed under the SOFTWARE EVALUATION License (the "License"); you may not use
* this file except in compliance with the License.
*
* Unless required by applicable law or agreed to in writing, software
* distributed under the License is distributed on an "AS IS" BASIS,
* WITHOUT WARRANTIES OR CONDITIONS OF ANY KIND, either express or implied.
* See the License for the specific TON DEV software governing permissions and
* limitations under the License.
*/

use crate::{
    executor::{engine::{Engine, storage::fetch_stack}, types::Instruction},
    stack::{
        StackItem,
        integer::{
            IntegerData,
            behavior::Signaling,
            serialization::{Encoding, UnsignedIntegerBigEndianEncoding}
        },
        serialization::Deserializer
    },
    types::Status
};
use sha2::Digest;
use std::sync::Arc;

// (x - )
<<<<<<< HEAD
pub(crate) fn execute_addrand(engine: &mut Engine) -> Failure {
    engine.load_instruction(Instruction::new("ADDRAND"))
    .and_then(|ctx| fetch_stack(ctx, 1))
    .and_then(|ctx| {
        let mut hasher = sha2::Sha256::new();
        hasher.update(ctx.engine.rand()?
            .into_builder::<UnsignedIntegerBigEndianEncoding>(256)?.data());
        hasher.update(ctx.engine.cmd.var(0).as_integer()?
            .into_builder::<UnsignedIntegerBigEndianEncoding>(256)?.data());
        let sha256 = hasher.finalize();
        ctx.engine.set_rand(UnsignedIntegerBigEndianEncoding::new(256)
            .deserialize(&sha256))?;
        Ok(ctx)
    })
    .err()
}

// (y - z)
pub(crate) fn execute_rand(engine: &mut Engine) -> Failure {
    engine.load_instruction(Instruction::new("RAND"))
    .and_then(|ctx| fetch_stack(ctx, 1))
    .and_then(|ctx| {
        let mut hasher = sha2::Sha512::new();
        hasher.update(ctx.engine.rand()?
            .into_builder::<UnsignedIntegerBigEndianEncoding>(256)?.data());
        let sha512 = hasher.finalize();
        let rand: num::BigInt = ctx.engine.cmd.var(0).as_integer()?.take_value_of(|value|
            Some(
                num::BigInt::from_bytes_be(
                    num::bigint::Sign::Plus, &sha512[32..]) * value >> 256
                )
            )?;
            ctx.engine.cc.stack.push(StackItem::Integer(Arc::new(IntegerData::from(rand)?)));
        ctx.engine.set_rand(UnsignedIntegerBigEndianEncoding::new(256)
            .deserialize(&sha512[..32]))?;
        Ok(ctx)
    })
    .err()
}

// ( - x)
pub(crate) fn execute_randu256(engine: &mut Engine) -> Failure {
    engine.load_instruction(Instruction::new("RANDU256"))
    .and_then(|ctx| {
        let mut hasher = sha2::Sha512::new();
        hasher.update(ctx.engine.rand()?
            .into_builder::<UnsignedIntegerBigEndianEncoding>(256)?.data());
        let sha512 = hasher.finalize();
        ctx.engine.set_rand(UnsignedIntegerBigEndianEncoding::new(256)
            .deserialize(&sha512[..32]))?;
        ctx.engine.cc.stack.push(StackItem::Integer(Arc::new(UnsignedIntegerBigEndianEncoding::new(256)
            .deserialize(&sha512[32..]))));
        Ok(ctx)
    })
    .err()
=======
pub(crate) fn execute_addrand(engine: &mut Engine) -> Status {
    engine.load_instruction(Instruction::new("ADDRAND"))?;
    fetch_stack(engine, 1)?;
    let mut hasher = sha2::Sha256::new();
    hasher.update(engine.rand()?
        .as_builder::<UnsignedIntegerBigEndianEncoding>(256)?.data());
    hasher.update(engine.cmd.var(0).as_integer()?
        .as_builder::<UnsignedIntegerBigEndianEncoding>(256)?.data());
    let sha256 = hasher.finalize();
    engine.set_rand(UnsignedIntegerBigEndianEncoding::new(256)
        .deserialize(&sha256))?;
    Ok(())
}

// (y - z)
pub(crate) fn execute_rand(engine: &mut Engine) -> Status {
    engine.load_instruction(Instruction::new("RAND"))?;
    fetch_stack(engine, 1)?;
    let mut hasher = sha2::Sha512::new();
    hasher.update(engine.rand()?
        .as_builder::<UnsignedIntegerBigEndianEncoding>(256)?.data());
    let sha512 = hasher.finalize();
    let value = IntegerData::from_unsigned_bytes_be(&sha512[32..]);
    let rand = value.mul_shr256::<Signaling>(engine.cmd.var(0).as_integer()?)?;
    engine.cc.stack.push(StackItem::integer(rand));
    engine.set_rand(UnsignedIntegerBigEndianEncoding::new(256)
        .deserialize(&sha512[..32]))?;
    Ok(())
}

// ( - x)
pub(crate) fn execute_randu256(engine: &mut Engine) -> Status {
    engine.load_instruction(Instruction::new("RANDU256"))?;
    let mut hasher = sha2::Sha512::new();
    hasher.update(engine.rand()?
        .as_builder::<UnsignedIntegerBigEndianEncoding>(256)?.data());
    let sha512 = hasher.finalize();
    engine.set_rand(UnsignedIntegerBigEndianEncoding::new(256)
        .deserialize(&sha512[..32]))?;
    engine.cc.stack.push(StackItem::Integer(Arc::new(UnsignedIntegerBigEndianEncoding::new(256)
        .deserialize(&sha512[32..]))));
    Ok(())
>>>>>>> 56c4af48
}

// (x - )
pub(crate) fn execute_setrand(engine: &mut Engine) -> Status {
    engine.load_instruction(Instruction::new("SETRAND"))?;
    fetch_stack(engine, 1)?;
    let rand = engine.cmd.var_mut(0).as_integer_mut()?;
    engine.set_rand(rand)?;
    Ok(())
}<|MERGE_RESOLUTION|>--- conflicted
+++ resolved
@@ -28,63 +28,6 @@
 use std::sync::Arc;
 
 // (x - )
-<<<<<<< HEAD
-pub(crate) fn execute_addrand(engine: &mut Engine) -> Failure {
-    engine.load_instruction(Instruction::new("ADDRAND"))
-    .and_then(|ctx| fetch_stack(ctx, 1))
-    .and_then(|ctx| {
-        let mut hasher = sha2::Sha256::new();
-        hasher.update(ctx.engine.rand()?
-            .into_builder::<UnsignedIntegerBigEndianEncoding>(256)?.data());
-        hasher.update(ctx.engine.cmd.var(0).as_integer()?
-            .into_builder::<UnsignedIntegerBigEndianEncoding>(256)?.data());
-        let sha256 = hasher.finalize();
-        ctx.engine.set_rand(UnsignedIntegerBigEndianEncoding::new(256)
-            .deserialize(&sha256))?;
-        Ok(ctx)
-    })
-    .err()
-}
-
-// (y - z)
-pub(crate) fn execute_rand(engine: &mut Engine) -> Failure {
-    engine.load_instruction(Instruction::new("RAND"))
-    .and_then(|ctx| fetch_stack(ctx, 1))
-    .and_then(|ctx| {
-        let mut hasher = sha2::Sha512::new();
-        hasher.update(ctx.engine.rand()?
-            .into_builder::<UnsignedIntegerBigEndianEncoding>(256)?.data());
-        let sha512 = hasher.finalize();
-        let rand: num::BigInt = ctx.engine.cmd.var(0).as_integer()?.take_value_of(|value|
-            Some(
-                num::BigInt::from_bytes_be(
-                    num::bigint::Sign::Plus, &sha512[32..]) * value >> 256
-                )
-            )?;
-            ctx.engine.cc.stack.push(StackItem::Integer(Arc::new(IntegerData::from(rand)?)));
-        ctx.engine.set_rand(UnsignedIntegerBigEndianEncoding::new(256)
-            .deserialize(&sha512[..32]))?;
-        Ok(ctx)
-    })
-    .err()
-}
-
-// ( - x)
-pub(crate) fn execute_randu256(engine: &mut Engine) -> Failure {
-    engine.load_instruction(Instruction::new("RANDU256"))
-    .and_then(|ctx| {
-        let mut hasher = sha2::Sha512::new();
-        hasher.update(ctx.engine.rand()?
-            .into_builder::<UnsignedIntegerBigEndianEncoding>(256)?.data());
-        let sha512 = hasher.finalize();
-        ctx.engine.set_rand(UnsignedIntegerBigEndianEncoding::new(256)
-            .deserialize(&sha512[..32]))?;
-        ctx.engine.cc.stack.push(StackItem::Integer(Arc::new(UnsignedIntegerBigEndianEncoding::new(256)
-            .deserialize(&sha512[32..]))));
-        Ok(ctx)
-    })
-    .err()
-=======
 pub(crate) fn execute_addrand(engine: &mut Engine) -> Status {
     engine.load_instruction(Instruction::new("ADDRAND"))?;
     fetch_stack(engine, 1)?;
@@ -127,7 +70,6 @@
     engine.cc.stack.push(StackItem::Integer(Arc::new(UnsignedIntegerBigEndianEncoding::new(256)
         .deserialize(&sha512[32..]))));
     Ok(())
->>>>>>> 56c4af48
 }
 
 // (x - )
