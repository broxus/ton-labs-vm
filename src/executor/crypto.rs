--- conflicted
+++ resolved
@@ -61,24 +61,6 @@
 // Computes sha256 of the data bits of Slices.
 // If the bit length of s is not divisible by eight, throws a cell underflow exception.
 // The hash value is returned as a 256-bit unsigned integer x.
-<<<<<<< HEAD
-pub(super) fn execute_sha256u(engine: &mut Engine) -> Failure {
-    engine.load_instruction(Instruction::new("SHA256U"))
-        .and_then(|ctx| fetch_stack(ctx, 1))
-        .and_then(|ctx| {
-            let slice = ctx.engine.cmd.var(0).as_slice()?;
-            if slice.remaining_bits() % 8 == 0 {
-                let mut hasher = sha2::Sha256::new();
-                hasher.update(slice.get_bytestring(0));
-                let hash_int = hash_to_uint(hasher.finalize());
-                ctx.engine.cc.stack.push(StackItem::Integer(hash_int));
-                Ok(ctx)
-            }else {
-                err!(ExceptionCode::CellUnderflow)
-            }
-        })
-        .err()
-=======
 pub(super) fn execute_sha256u(engine: &mut Engine) -> Status {
     engine.load_instruction(Instruction::new("SHA256U"))?;
     fetch_stack(engine, 1)?;
@@ -91,7 +73,6 @@
     } else {
         err!(ExceptionCode::CellUnderflow)
     }
->>>>>>> 56c4af48
 }
 
 //CHKSIGNS(d s k–?)
@@ -115,19 +96,10 @@
         &engine.cmd.var(1).as_slice()?.get_bytestring(0)[..SIGNATURE_BYTES]
     ).map_err(|_| exception!(ExceptionCode::FatalError))?;
 
-<<<<<<< HEAD
-            let data = ctx.engine.cmd.var(2).as_slice()?.get_bytestring(0);
-            let result = ctx.engine.modifiers.chksig_always_succeed || pub_key.verify(&data, &signature).is_ok();
-            ctx.engine.cc.stack.push(boolean!(result));
-            Ok(ctx)
-        })
-        .err()
-=======
     let data = engine.cmd.var(2).as_slice()?.get_bytestring(0);
-    let result = pub_key.verify(&data, &signature).is_ok();
+    let result = engine.modifiers.chksig_always_succeed || pub_key.verify(&data, &signature).is_ok();
     engine.cc.stack.push(boolean!(result));
     Ok(())
->>>>>>> 56c4af48
 }
 
 /// CHKSIGNU (h s k – -1 or 0)
@@ -146,27 +118,14 @@
     }
     let signature = engine.cmd.var(1).as_slice()?.get_bytestring(0);
 
-<<<<<<< HEAD
-            let mut result = ctx.engine.modifiers.chksig_always_succeed;
-            if let Ok(signature) = ed25519::Signature::from_bytes(&signature[..SIGNATURE_BYTES]) {
-                if let Ok(pub_key) = ed25519_dalek::PublicKey::from_bytes(&pub_key.data()) {
-                    result |= pub_key.verify(hash.data(), &signature).is_ok();
-                }
-            }
-            ctx.engine.cc.stack.push(boolean!(result));
-            Ok(ctx)
-        })
-        .err()
-=======
-    let mut result = false;
+    let mut result = engine.modifiers.chksig_always_succeed;
     if let Ok(signature) = ed25519::Signature::from_bytes(&signature[..SIGNATURE_BYTES]) {
         if let Ok(pub_key) = ed25519_dalek::PublicKey::from_bytes(pub_key.data()) {
-            result = pub_key.verify(hash.data(), &signature).is_ok();
+            result |= pub_key.verify(hash.data(), &signature).is_ok();
         }
     }
     engine.cc.stack.push(boolean!(result));
     Ok(())
->>>>>>> 56c4af48
 }
 
 fn hash_to_uint(bits: impl AsRef<[u8]>) -> IntegerData {
