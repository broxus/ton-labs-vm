--- conflicted
+++ resolved
@@ -65,52 +65,25 @@
 }
 
 /// CHANGELIB (h x - )
-<<<<<<< HEAD
-pub(super) fn execute_changelib(engine: &mut Engine) -> Failure {
-    engine.load_instruction(Instruction::new("CHANGELIB"))
-    .and_then(|ctx| fetch_stack(ctx, 2))
-    .and_then(|ctx| {
-        let x = ctx.engine.cmd.var(0).as_integer()?.into(0..=2)? as u8;
-        let hash = ctx.engine.cmd.var(1).as_integer()?.into_builder::<UnsignedIntegerBigEndianEncoding>(256)?;
-        let mut suffix = BuilderData::with_raw(smallvec![x * 2], 8)?;
-        suffix.append_builder(&hash)?;
-        add_action(ctx, ACTION_CHANGE_LIB, None, suffix)
-    })
-    .err()
-=======
 pub(super) fn execute_changelib(engine: &mut Engine) -> Status {
     engine.load_instruction(Instruction::new("CHANGELIB"))?;
     fetch_stack(engine, 2)?;
     let x = engine.cmd.var(0).as_integer()?.into(0..=2)? as u8;
     let hash = engine.cmd.var(1).as_integer()?.as_builder::<UnsignedIntegerBigEndianEncoding>(256)?;
-    let mut suffix = BuilderData::with_raw(vec![x * 2], 8)?;
+    let mut suffix = BuilderData::with_raw(smallvec![x * 2], 8)?;
     suffix.append_builder(&hash)?;
     add_action(engine, ACTION_CHANGE_LIB, None, suffix)
->>>>>>> 56c4af48
 }
 
 /// SENDRAWMSG (c x – ): pop mode and message cell from stack and put it at the
 /// end of output actions list.
-<<<<<<< HEAD
-pub(super) fn execute_sendrawmsg(engine: &mut Engine) -> Failure {
-    engine.load_instruction(Instruction::new("SENDRAWMSG"))
-    .and_then(|ctx| fetch_stack(ctx, 2))
-    .and_then(|ctx| {
-        let x = ctx.engine.cmd.var(0).as_integer()?.into(0..=255)?;
-        let cell = ctx.engine.cmd.var(1).as_cell()?.clone();
-        let suffix = BuilderData::with_raw(smallvec![x], 8)?;
-        add_action(ctx, ACTION_SEND_MSG, Some(cell), suffix)
-    })
-    .err()
-=======
 pub(super) fn execute_sendrawmsg(engine: &mut Engine) -> Status {
     engine.load_instruction(Instruction::new("SENDRAWMSG"))?;
     fetch_stack(engine, 2)?;
     let x = engine.cmd.var(0).as_integer()?.into(0..=255)?;
     let cell = engine.cmd.var(1).as_cell()?.clone();
-    let suffix = BuilderData::with_raw(vec![x], 8)?;
+    let suffix = BuilderData::with_raw(smallvec![x], 8)?;
     add_action(engine, ACTION_SEND_MSG, Some(cell), suffix)
->>>>>>> 56c4af48
 }
 
 /// SETCODE (c - )
@@ -122,52 +95,12 @@
 }
 
 /// SETLIBCODE (c x - )
-<<<<<<< HEAD
-pub(super) fn execute_setlibcode(engine: &mut Engine) -> Failure {
-    engine.load_instruction(Instruction::new("SETLIBCODE"))
-    .and_then(|ctx| fetch_stack(ctx, 2))
-    .and_then(|ctx| {
-        let x = ctx.engine.cmd.var(0).as_integer()?.into(0..=2)? as u8;
-        let cell = ctx.engine.cmd.var(1).as_cell()?.clone();
-        add_action(ctx, ACTION_CHANGE_LIB, Some(cell), BuilderData::with_raw(smallvec![x * 2 + 1], 8)?)
-    })
-    .err()
-}
-
-/// RAWRESERVE (x y - )
-pub(super) fn execute_rawreserve(engine: &mut Engine) -> Failure {
-    engine.load_instruction(Instruction::new("RAWRESERVE"))
-    .and_then(|ctx| fetch_stack(ctx, 2))
-    .and_then(|ctx| {
-        let y = ctx.engine.cmd.var(0).as_integer()?.into(0..=15)?;
-        let mut suffix = BuilderData::with_raw(smallvec![y], 8)?;
-        let x = ctx.engine.cmd.var(1).as_grams()?;
-        suffix.append_builder(&serialize_currency_collection(x, None)?)?;
-        add_action(ctx, ACTION_RESERVE, None, suffix)
-    })
-    .err()
-}
-
-/// RAWRESERVEX (s y - )
-pub(super) fn execute_rawreservex(engine: &mut Engine) -> Failure {
-    engine.load_instruction(Instruction::new("RAWRESERVEX"))
-    .and_then(|ctx| fetch_stack(ctx, 3))
-    .and_then(|ctx| {
-        let y = ctx.engine.cmd.var(0).as_integer()?.into(0..=15)?;
-        let mut suffix = BuilderData::with_raw(smallvec![y], 8)?;
-        let other = ctx.engine.cmd.var(1).as_dict()?;
-        let x = ctx.engine.cmd.var(2).as_grams()?;
-        suffix.append_builder(&serialize_currency_collection(x, other.cloned())?)?;
-        add_action(ctx, ACTION_RESERVE, None, suffix)
-    })
-    .err()
-=======
 pub(super) fn execute_setlibcode(engine: &mut Engine) -> Status {
     engine.load_instruction(Instruction::new("SETLIBCODE"))?;
     fetch_stack(engine, 2)?;
     let x = engine.cmd.var(0).as_integer()?.into(0..=2)? as u8;
     let cell = engine.cmd.var(1).as_cell()?.clone();
-    add_action(engine, ACTION_CHANGE_LIB, Some(cell), BuilderData::with_raw(vec![x * 2 + 1], 8)?)
+    add_action(engine, ACTION_CHANGE_LIB, Some(cell), BuilderData::with_raw(smallvec![x * 2 + 1], 8)?)
 }
 
 /// RAWRESERVE (x y - )
@@ -175,7 +108,7 @@
     engine.load_instruction(Instruction::new("RAWRESERVE"))?;
     fetch_stack(engine, 2)?;
     let y = engine.cmd.var(0).as_integer()?.into(0..=15)?;
-    let mut suffix = BuilderData::with_raw(vec![y], 8)?;
+    let mut suffix = BuilderData::with_raw(smallvec![y], 8)?;
     let x = engine.cmd.var(1).as_grams()?;
     suffix.append_builder(&serialize_currency_collection(x, None)?)?;
     add_action(engine, ACTION_RESERVE, None, suffix)
@@ -186,12 +119,11 @@
     engine.load_instruction(Instruction::new("RAWRESERVEX"))?;
     fetch_stack(engine, 3)?;
     let y = engine.cmd.var(0).as_integer()?.into(0..=15)?;
-    let mut suffix = BuilderData::with_raw(vec![y], 8)?;
+    let mut suffix = BuilderData::with_raw(smallvec![y], 8)?;
     let other = engine.cmd.var(1).as_dict()?;
     let x = engine.cmd.var(2).as_grams()?;
     suffix.append_builder(&serialize_currency_collection(x, other.cloned())?)?;
     add_action(engine, ACTION_RESERVE, None, suffix)
->>>>>>> 56c4af48
 }
 
 pub(super) fn execute_ldmsgaddr<T: OperationBehavior>(engine: &mut Engine) -> Status {
