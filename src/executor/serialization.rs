/*
* Copyright 2018-2020 TON DEV SOLUTIONS LTD.
*
* Licensed under the SOFTWARE EVALUATION License (the "License"); you may not use
* this file except in compliance with the License.
*
* Unless required by applicable law or agreed to in writing, software
* distributed under the License is distributed on an "AS IS" BASIS,
* WITHOUT WARRANTIES OR CONDITIONS OF ANY KIND, either express or implied.
* See the License for the specific TON DEV software governing permissions and
* limitations under the License.
*/

use crate::{
    error::TvmError,
    executor::{
    	Mask, engine::{Engine, data::convert, storage::{fetch_stack, fetch_reference}},
        gas::gas_state::Gas, microcode::{BUILDER, CC, CELL, VAR},
        types::{InstructionOptions, Instruction}
    },
    stack::{
        StackItem,
        integer::{
            IntegerData,
            serialization::{
                Encoding, SignedIntegerBigEndianEncoding,
                SignedIntegerLittleEndianEncoding, UnsignedIntegerBigEndianEncoding,
                UnsignedIntegerLittleEndianEncoding
            }
        }
    },
    types::{Exception, Status}
};
use smallvec::smallvec;
use ton_types::{BuilderData, CellType, GasConsumer, error, IBitstring, Result, ExceptionCode, MAX_LEVEL};
use std::sync::Arc;

const QUIET: u8 = 0x01; // quiet variant
const STACK: u8 = 0x02; // length of int in stack
const CMD:   u8 = 0x04; // length of int in cmd parameter
const BITS:  u8 = 0x08; // check bits
const REFS:  u8 = 0x10; // check refs
const INV:   u8 = 0x20; // Remain free in builder

// Cell serialization related instructions ************************************

// used of free bits or/and refs in builder
fn size_b(engine: &mut Engine, name: &'static str, how: u8) -> Status {
    engine.load_instruction(
        Instruction::new(name)
    )?;
    fetch_stack(engine, 1)?;
    match engine.cmd.var(0).as_builder()? {
        b if how.bit(INV) => {
            if how.bit(BITS) {
                engine.cc.stack.push(int!(b.bits_free()));
            }
            if how.bit(REFS) {
                engine.cc.stack.push(int!(b.references_free()));
            }
        }
        b => {
            if how.bit(BITS) {
                engine.cc.stack.push(int!(b.bits_used()));
            }
            if how.bit(REFS) {
                engine.cc.stack.push(int!(b.references_used()));
            }
        }
    }
    Ok(())
}

/// BBITS (b - x), returns the number of data bits already stored in Builder b.
pub fn execute_bbits(engine: &mut Engine) -> Status {
    size_b(engine, "BBITS", BITS)
}

/// BREFS (b - y), returns the number of cell references already stored in b.
pub fn execute_brefs(engine: &mut Engine) -> Status {
    size_b(engine, "BREFS", REFS)
}

/// BBITREFS (b - x y), returns the numbers of both data bits and cell references in b.
pub fn execute_bbitrefs(engine: &mut Engine) -> Status {
    size_b(engine, "BBITREFS", BITS | REFS)
}

/// BREMBITS (b - x`), returns the number of data bits that can still be stored in b.
pub fn execute_brembits(engine: &mut Engine) -> Status {
    size_b(engine, "BREMBITS", INV | BITS)
}

/// BREMREFS (b - y`), returns the number of references that can still be stored in b.
pub fn execute_bremrefs(engine: &mut Engine) -> Status {
    size_b(engine, "BREMREFS", INV | REFS)
}

/// BREMBITREFS (b - x` y`).
pub fn execute_brembitrefs(engine: &mut Engine) -> Status {
    size_b(engine, "BREMBITREFS", INV | BITS | REFS)
}

// (builder - cell)
pub fn execute_endc(engine: &mut Engine) -> Status {
    engine.load_instruction(
        Instruction::new("ENDC")
    )?;
    fetch_stack(engine, 1)?;
    convert(engine, var!(0), CELL, BUILDER)?;
    engine.cc.stack.push(engine.cmd.vars.remove(0));
    Ok(())
}

// (builder x - cell)
pub fn execute_endxc(engine: &mut Engine) -> Status {
    engine.load_instruction(
        Instruction::new("ENDXC")
    )?;
    fetch_stack(engine, 2)?;
    let special = engine.cmd.var(0).as_bool()?;
    let mut b = engine.cmd.var_mut(1).as_builder_mut()?;
    if special {
        if b.length_in_bits() < 8 {
            engine.use_gas(Gas::finalize_price());
            return err!(ExceptionCode::CellOverflow, "Not enough data for a special cell")
        }
        let cell_type = CellType::from(b.data()[0]);
        b.set_type(cell_type);
    }
    let cell = engine.finalize_cell(b)?;
    engine.cc.stack.push(StackItem::Cell(cell));
    Ok(())
}

// ( - builder)
pub fn execute_newc(engine: &mut Engine) -> Status {
    engine.load_instruction(
        Instruction::new("NEWC")
    )?;
    engine.cc.stack.push_builder(BuilderData::new());
    Ok(())
}

// store data from one builder to another
fn store_data(engine: &mut Engine, var: usize, x: Result<BuilderData>, quiet: bool, finalize: bool) -> Status {
    let result = match x {
        Ok(x) => {
            let b = engine.cmd.var(var).as_builder()?;
            if b.can_append(&x) {
                let mut b = engine.cmd.var_mut(var).as_builder_mut()?;
                b.append_builder(&x)?;
                if finalize {
                    engine.use_gas(Gas::finalize_price());
                }
                engine.cc.stack.push_builder(b);
                0
            } else if quiet {
                -1
            } else {
                return err!(ExceptionCode::CellOverflow)
            }
        }
        Err(_) if quiet => 1,
        Err(err) => return Err(err)
    };
    if result != 0 {
        let len = engine.cmd.var_count();
        engine.cc.stack.push(engine.cmd.var(len - 1).clone());
        engine.cc.stack.push(engine.cmd.var(len - 2).clone());
        engine.cc.stack.push(int!(result));
    } else if quiet {
        engine.cc.stack.push(int!(0));
    }
    Ok(())
}

// stores data from one builder ot another
fn store_b(engine: &mut Engine, name: &'static str, how: u8) -> Status {
    engine.load_instruction(
        Instruction::new(name)
    )?;
    fetch_stack(engine, 2)?;
    let x;
    let b = if how.bit(INV) {
        x = engine.cmd.var(0).as_builder()?;
        engine.cmd.var(1).as_builder()?;
        1
    } else {
        engine.cmd.var(0).as_builder()?;
        x = engine.cmd.var(1).as_builder()?;
        0
    };
    let x = Ok(x.clone());
    store_data(engine, b, x, how.bit(QUIET), false)
}

/// STB (b` b - b``), appends all data from Builder b` to Builder b.
pub fn execute_stb(engine: &mut Engine) -> Status {
    store_b(engine, "STB", 0)
}

/// STBR (b b` - b``), concatenates two Builders, equivalent to SWAP; STB.
pub fn execute_stbr(engine: &mut Engine) -> Status {
    store_b(engine, "STBR", INV)
}

/// STBQ (builder builder - (builder builder -1) | (builder 0)).
pub fn execute_stbq(engine: &mut Engine) -> Status {
    store_b(engine, "STBQ", QUIET)
}

/// STBRQ (builder builder - (builder builder -1) | (builder 0)).
pub fn execute_stbrq(engine: &mut Engine) -> Status {
    store_b(engine, "STBRQ", INV | QUIET)
}

// appends the cell as a reference to the builder
fn store_r(engine: &mut Engine, name: &'static str, how: u8) -> Status {
    engine.load_instruction(
        Instruction::new(name)
<<<<<<< HEAD
    )
    .and_then(|ctx| fetch_stack(ctx, 2))
    .and_then(|ctx| {
        let x;
        let b = if how.bit(INV) {
            x = ctx.engine.cmd.var(0).as_cell()?;
            ctx.engine.cmd.var(1).as_builder()?;
            1
        } else {
            ctx.engine.cmd.var(0).as_builder()?;
            x = ctx.engine.cmd.var(1).as_cell()?;
            0
        };
        let x = BuilderData::with_raw_and_refs(smallvec![], 0, vec![x.clone()])
            .map_err(|err| err.into());
        store_data(ctx, b, x, how.bit(QUIET), false)
    })
    .err()
=======
    )?;
    fetch_stack(engine, 2)?;
    let x;
    let b = if how.bit(INV) {
        x = engine.cmd.var(0).as_cell()?;
        engine.cmd.var(1).as_builder()?;
        1
    } else {
        engine.cmd.var(0).as_builder()?;
        x = engine.cmd.var(1).as_cell()?;
        0
    };
    let x = BuilderData::with_raw_and_refs(vec![], 0, vec![x.clone()]);
    store_data(engine, b, x, how.bit(QUIET), false)
>>>>>>> 56c4af48
}

// (cell builder - builder)
pub fn execute_stref(engine: &mut Engine) -> Status {
    store_r(engine, "STREF", 0)
}

/// STREFR (b c - b`).
pub fn execute_strefr(engine: &mut Engine) -> Status {
    store_r(engine, "STREFR", INV)
}

// (cell builder - (cell builder -1) | (builder 0))
pub fn execute_strefq(engine: &mut Engine) -> Status {
    store_r(engine, "STREFQ", QUIET)
}

// (builder cell - (builder cell -1) | (builder 0))
pub fn execute_strefrq(engine: &mut Engine) -> Status {
    store_r(engine, "STREFRQ", INV | QUIET)
}

// store one builder to another as reference
fn store_br(engine: &mut Engine, name: &'static str, how: u8) -> Status {
    engine.load_instruction(
        Instruction::new(name)
<<<<<<< HEAD
    )
    .and_then(|ctx| fetch_stack(ctx, 2))
    .and_then(|ctx| {
        let x;
        let b = if how.bit(INV) {
            x = ctx.engine.cmd.var(0).as_builder()?;
            ctx.engine.cmd.var(1).as_builder()?;
            1
        } else {
            ctx.engine.cmd.var(0).as_builder()?;
            x = ctx.engine.cmd.var(1).as_builder()?;
            0
        };
        let x = BuilderData::with_raw_and_refs(smallvec![], 0, vec![x.into()])
            .map_err(|err| err.into());
        store_data(ctx, b, x, how.bit(QUIET), true)
    })
    .err()
=======
    )?;
    fetch_stack(engine, 2)?;
    let x;
    let b = if how.bit(INV) {
        x = engine.cmd.var_mut(0).as_builder_mut()?;
        engine.cmd.var(1).as_builder()?;
        1
    } else {
        engine.cmd.var(0).as_builder()?;
        x = engine.cmd.var_mut(1).as_builder_mut()?;
        0
    };
    let x = BuilderData::with_raw_and_refs(vec![], 0, vec![x.into_cell()?]);
    store_data(engine, b, x, how.bit(QUIET), true)
>>>>>>> 56c4af48
}

/// STBREF (b` b - b``), equivalent to SWAP; STBREFREV
pub fn execute_stbref(engine: &mut Engine) -> Status {
    store_br(engine, "STBREF", 0)
}

// (builder_outer builder_inner - builder)
pub fn execute_endcst(engine: &mut Engine) -> Status {
    store_br(engine, "ENDCST", INV)
}

/// STBREFQ
pub fn execute_stbrefq(engine: &mut Engine) -> Status {
    store_br(engine, "STBREFQ", QUIET)
}

/// STBREFQ
pub fn execute_stbrefrq(engine: &mut Engine) -> Status {
    store_br(engine, "STBREFRQ", INV | QUIET)
}

fn store_s(engine: &mut Engine, name: &'static str, how: u8) -> Status {
    engine.load_instruction(
        Instruction::new(name)
    )?;
    fetch_stack(engine, 2)?;
    let x;
    let b = if how.bit(INV) {
        x = engine.cmd.var(0).as_slice()?;
        engine.cmd.var(1).as_builder()?;
        1
    } else {
        engine.cmd.var(0).as_builder()?;
        x = engine.cmd.var(1).as_slice()?;
        0
    };
    let x = Ok(BuilderData::from_slice(x));
    store_data(engine, b, x, how.bit(QUIET), false)
}

// (D b - b')
pub(crate) fn execute_stdict(engine: &mut Engine) -> Status {
    engine.load_instruction(
        Instruction::new("STDICT")
<<<<<<< HEAD
    )
    .and_then(|ctx| fetch_stack(ctx, 2))
    .and_then(|ctx| {
        ctx.engine.cmd.var(0).as_builder()?;
        let x = match ctx.engine.cmd.var(1).as_dict()? {
            Some(x) => BuilderData::with_raw_and_refs(smallvec![0xC0], 1, vec![x.clone()]),
            None => BuilderData::with_raw(smallvec![0x40], 1)
        };
        store_data(ctx, 0, x.map_err(|err| err.into()), false, false)
    })
    .err()
=======
    )?;
    fetch_stack(engine, 2)?;
    engine.cmd.var(0).as_builder()?;
    let x = match engine.cmd.var(1).as_dict()? {
        Some(x) => BuilderData::with_raw_and_refs(vec![0xC0], 1, vec![x.clone()]),
        None => BuilderData::with_raw(vec![0x40], 1)
    };
    store_data(engine, 0, x, false, false)
>>>>>>> 56c4af48
}

// (s b - b)
pub fn execute_stslice(engine: &mut Engine) -> Status {
    store_s(engine, "STSLICE", 0)
}

/// STSLICER (b s - b`)
pub fn execute_stslicer(engine: &mut Engine) -> Status {
    store_s(engine, "STSLICER", INV)
}

// (slice builder - (slice builder -1) | (builder 0))
pub fn execute_stsliceq(engine: &mut Engine) -> Status {
    store_s(engine, "STSLICEQ", QUIET)
}

// (builder slice - (builder slice -1 ) | (builder 0))
pub fn execute_stslicerq(engine: &mut Engine) -> Status {
    store_s(engine, "STSLICERQ", INV | QUIET)
}

fn check_b(engine: &mut Engine, name: &'static str, how: u8) -> Status {
    let mut instruction = Instruction::new(name);
    let mut params = 1;
    if how.bit(BITS) {params += 1}
    if how.bit(REFS) {params += 1}
    if how.bit(CMD) {
        params -= 1;
        instruction = instruction.set_opts(InstructionOptions::LengthMinusOne(0..256))
    }
    engine.load_instruction(instruction)?;
    fetch_stack(engine, params)?;
    // TODO: right order of type check
    let l = if how.bit(CMD) {
        engine.cmd.length()
    } else if how.bit(BITS) {
        engine.cmd.var(params - 2).as_integer()?.into(0..=1023)?
    } else {
        0
    };
    let r = if how.bit(REFS) {
        engine.cmd.var(0).as_integer()?.into(0..=4)?
    } else {
        0
    };
    let b = engine.cmd.var(params - 1).as_builder()?;
    let mut status = true;
    if how.bit(BITS) {
        status &= b.check_enough_space(l)
    }
    if how.bit(REFS) {
        status &= b.check_enough_refs(r)
    }
    if how.bit(QUIET) {
        engine.cc.stack.push(boolean!(status));
    } else if !status {
        return err!(ExceptionCode::CellOverflow)
    }
    Ok(())
}

pub fn execute_bchkrefs(engine: &mut Engine) -> Status {
    check_b(engine, "BCHKREFS", REFS | STACK)
}

pub fn execute_bchkrefsq(engine: &mut Engine) -> Status {
    check_b(engine, "BCHKREFSQ", REFS | STACK | QUIET)
}

pub fn execute_bchkbitrefs(engine: &mut Engine) -> Status {
    check_b(engine, "BCHKBITREFS", BITS | REFS | STACK)
}

pub fn execute_bchkbitrefsq(engine: &mut Engine) -> Status {
    check_b(engine, "BCHKBITREFSQ", BITS | REFS | STACK | QUIET)
}

pub fn execute_bchkbits_short(engine: &mut Engine) -> Status {
    check_b(engine, "BCHKBITS", BITS | CMD)
}

pub fn execute_bchkbits_long(engine: &mut Engine) -> Status {
    check_b(engine, "BCHKBITS", BITS | STACK)
}

pub fn execute_bchkbitsq_short(engine: &mut Engine) -> Status {
    check_b(engine, "BCHKBITS", BITS | CMD | QUIET)
}

pub fn execute_bchkbitsq_long(engine: &mut Engine) -> Status {
    check_b(engine, "BCHKBITS", BITS | STACK | QUIET)
}

fn store<T: Encoding>(engine: &mut Engine, name: &'static str, how: u8) -> Status {
    engine.load_instruction(
        Instruction::new(name).set_opts(InstructionOptions::LengthMinusOne(0..256))
    )?;
    fetch_stack(engine, 2)?;
    let len = engine.cmd.length();
    let x;
    let b = if how.bit(INV) {
        x = engine.cmd.var(0).as_integer()?.as_builder::<T>(len);
        engine.cmd.var(1).as_builder()?;
        1
    } else {
        engine.cmd.var(0).as_builder()?;
        x = engine.cmd.var(1).as_integer()?.as_builder::<T>(len);
        0
    };
    store_data(engine, b, x, how.bit(QUIET), false)
}

// (x builder - builder)
pub fn execute_sti(engine: &mut Engine) -> Status {
    store::<SignedIntegerBigEndianEncoding>(engine, "STI", 0)
}

// (x builder - builder)
pub fn execute_stu(engine: &mut Engine) -> Status {
    store::<UnsignedIntegerBigEndianEncoding>(engine, "STU", 0)
}

// (x builder - builder)
pub fn execute_stir(engine: &mut Engine) -> Status {
    store::<SignedIntegerBigEndianEncoding>(engine, "STIR", INV)
}

// (x builder - builder)
pub fn execute_stur(engine: &mut Engine) -> Status {
    store::<UnsignedIntegerBigEndianEncoding>(engine, "STUR", INV)
}

// (x builder - builder)
pub fn execute_stiq(engine: &mut Engine) -> Status {
    store::<SignedIntegerBigEndianEncoding>(engine, "STIQ", QUIET)
}

// (x builder - builder)
pub fn execute_stuq(engine: &mut Engine) -> Status {
    store::<UnsignedIntegerBigEndianEncoding>(engine, "STUQ", QUIET)
}

// (x builder - builder)
pub fn execute_stirq(engine: &mut Engine) -> Status {
    store::<SignedIntegerBigEndianEncoding>(engine, "STIRQ", QUIET | INV)
}

// (x builder - builder)
pub fn execute_sturq(engine: &mut Engine) -> Status {
    store::<UnsignedIntegerBigEndianEncoding>(engine, "STURQ", QUIET | INV)
}

fn store_x<T: Encoding>(engine: &mut Engine, name: &'static str, how: u8, limit: usize) -> Status {
    engine.load_instruction(
        Instruction::new(name)
    )?;
    fetch_stack(engine, 3)?;
    let len = engine.cmd.var(0).as_integer()?;
    let x;
    let b = if how.bit(INV) {
        x = engine.cmd.var(1).as_integer()?;
        engine.cmd.var(2).as_builder()?;
        2
    } else {
        engine.cmd.var(1).as_builder()?;
        x = engine.cmd.var(2).as_integer()?;
        1
    };
    let len = len.into(0..=limit)?;
    let x = x.as_builder::<T>(len);
    store_data(engine, b, x, how.bit(QUIET), false)
}

// (integer builder nbits - builder)
pub fn execute_stix(engine: &mut Engine) -> Status {
    store_x::<SignedIntegerBigEndianEncoding>(engine, "STIX", 0, 257)
}

// (integer builder nbits - builder)
pub fn execute_stux(engine: &mut Engine) -> Status {
    store_x::<UnsignedIntegerBigEndianEncoding>(engine, "STUX", 0, 256)
}

// (builder integer nbits - builder)
pub fn execute_stixr(engine: &mut Engine) -> Status {
    store_x::<SignedIntegerBigEndianEncoding>(engine, "STIXR", INV, 257)
}

// (builder integer nbits - builder)
pub fn execute_stuxr(engine: &mut Engine) -> Status {
    store_x::<UnsignedIntegerBigEndianEncoding>(engine, "STUXR", INV, 256)
}

// (integer builder nbits - (integer builder integer) | (builder integer))
pub fn execute_stixq(engine: &mut Engine) -> Status {
    store_x::<SignedIntegerBigEndianEncoding>(engine, "STIXQ", QUIET, 257)
}

// (integer builder nbits - (integer builder integer) | (builder integer))
pub fn execute_stuxq(engine: &mut Engine) -> Status {
    store_x::<UnsignedIntegerBigEndianEncoding>(engine, "STUXQ", QUIET, 256)
}

// (builder integer nbits - (builder integer integer) | (builder integer))
pub fn execute_stixrq(engine: &mut Engine) -> Status {
    store_x::<SignedIntegerBigEndianEncoding>(engine, "STIXRQ", QUIET | INV, 257)
}

// (builder integer nbits - (builder integer integer) | (builder integer))
pub fn execute_stuxrq(engine: &mut Engine) -> Status {
    store_x::<UnsignedIntegerBigEndianEncoding>(engine, "STUXRQ", QUIET | INV, 256)
}

// stores the integer to the builder in little-endian order
fn store_l<T: Encoding>(engine: &mut Engine, name: &'static str, bits: usize) -> Status {
    engine.load_instruction(
        Instruction::new(name)
    )?;
    fetch_stack(engine, 2)?;
    engine.cmd.var(0).as_builder()?;
    let x = engine.cmd.var(1).as_integer()?.as_builder::<T>(bits);
    store_data(engine, 0, x, false, false)
}

/// STILE4 (x b - b`), stores a little-endian signed 32-bit integer.
pub fn execute_stile4(engine: &mut Engine) -> Status {
    store_l::<SignedIntegerLittleEndianEncoding>(engine, "STILE4", 32)
}

/// STULE4 (x b - b`), stores a little-endian unsigned 32-bit integer.
pub fn execute_stule4(engine: &mut Engine) -> Status {
    store_l::<UnsignedIntegerLittleEndianEncoding>(engine, "STULE4", 32)
}

/// STILE8 (x b - b`), stores a little-endian signed 64-bit integer.
pub fn execute_stile8(engine: &mut Engine) -> Status {
    store_l::<SignedIntegerLittleEndianEncoding>(engine, "STILE8", 64)
}

/// STULE8 (x b - b`), stores a little-endian unsigned 64-bit integer.
pub fn execute_stule8(engine: &mut Engine) -> Status {
    store_l::<UnsignedIntegerLittleEndianEncoding>(engine, "STULE8", 64)
}

fn store_bits(mut builder: BuilderData, n: usize, bit: bool) -> Result<BuilderData> {
    if n != 0 {
        builder.append_raw(vec![if bit {0xFF} else {0}; n / 8 + 1].as_slice(), n)?;
    }
    Ok(builder)
}

fn stbits(engine: &mut Engine, name: &'static str, bit: bool) -> Status {
    engine.load_instruction(
        Instruction::new(name)
    )?;
    fetch_stack(engine, 2)?;
    let n = engine.cmd.var(0).as_integer()?;
    engine.cmd.var(1).as_builder()?;
    let n = n.into(0..=1023)?;
    let b = engine.cmd.var_mut(1).as_builder_mut()?;
    engine.cc.stack.push_builder(store_bits(b, n, bit)?);
    Ok(())
}

/// STZEROES (b n – b`), stores n binary zeroes into Builder b.
pub fn execute_stzeroes(engine: &mut Engine) -> Status {
    stbits(engine, "STZEROES", false)
}

/// stores n binary ones into Builder b.
pub fn execute_stones(engine: &mut Engine) -> Status {
    stbits(engine, "STONES", true)
}

pub fn execute_stsame(engine: &mut Engine) -> Status {
    engine.load_instruction(
        Instruction::new("STSAME")
    )?;
    fetch_stack(engine, 3)?;
    let x = engine.cmd.var(0).as_integer()?;
    let n = engine.cmd.var(1).as_integer()?;
    engine.cmd.var(2).as_builder()?;
    let x = x.into(0..=1)?;
    let n = n.into(0..=1023)?;
    let b = engine.cmd.var_mut(2).as_builder_mut()?;
    engine.cc.stack.push_builder(store_bits(b, n, x != 0)?);
    Ok(())
}

pub fn execute_stsliceconst(engine: &mut Engine) -> Status {
    engine.load_instruction(
        Instruction::new("STSLICECONST").set_opts(InstructionOptions::Bitstring(9, 2, 3, 0))
    )?;
    fetch_stack(engine, 1)?;
    let mut builder = engine.cmd.var_mut(0).as_builder_mut()?;
    let slice = engine.cmd.slice();
    builder.checked_append_references_and_data(slice)?;
    engine.cc.stack.push_builder(builder);
    Ok(())
}

pub fn execute_strefconst(engine: &mut Engine) -> Status {
    engine.load_instruction(
        Instruction::new("STREFCONST")
    )?;
    fetch_reference(engine, CC)?;
    fetch_stack(engine, 1)?;
    let mut b = {
        engine.cmd.var(0).as_cell()?;
        engine.cmd.var_mut(1).as_builder_mut()?
    };
    b.checked_append_reference(engine.cmd.var(0).as_cell()?.clone())?;
    engine.cc.stack.push_builder(b);
    Ok(())
}

pub fn execute_stref2const(engine: &mut Engine) -> Status {
    engine.load_instruction(
        Instruction::new("STREF2CONST")
    )?;
    fetch_reference(engine, CC)?;
    fetch_reference(engine, CC)?;
    fetch_stack(engine, 1)?;
    let mut b = {
        engine.cmd.var(0).as_cell()?;
        engine.cmd.var(1).as_cell()?;
        engine.cmd.var_mut(2).as_builder_mut()?
    };
    b.checked_append_reference(engine.cmd.var(0).as_cell()?.clone())?;
    b.checked_append_reference(engine.cmd.var(1).as_cell()?.clone())?;
    engine.cc.stack.push_builder(b);
    Ok(())
}

/// BDEPTH (b - x), returns the depth of Builder b.
pub fn execute_bdepth(engine: &mut Engine) -> Status {
    engine.load_instruction(Instruction::new("BDEPTH"))?;
    fetch_stack(engine, 1)?;
    let mut depth = 0;
    let b = engine.cmd.var(0).as_builder()?;
    for cell in b.references() {
        depth = std::cmp::max(depth, 1 + cell.depth(MAX_LEVEL));
    }
    engine.cc.stack.push(int!(depth));
    Ok(())
}

/// CDEPTH (c - x), returns the depth of Cell c.
pub fn execute_cdepth(engine: &mut Engine) -> Status {
    engine.load_instruction(Instruction::new("CDEPTH"))?;
    fetch_stack(engine, 1)?;
    let depth = if engine.cmd.var(0).is_null() {
        0
    } else {
        let c = engine.cmd.var(0).as_cell()?;
        if c.references_count() == 0 {
            0
        } else {
            c.depth(MAX_LEVEL)
        }
    };
    engine.cc.stack.push(int!(depth));
    Ok(())
}

/// SDEPTH (s - x), returns the depth of Slice s.
pub fn execute_sdepth(engine: &mut Engine) -> Status {
    engine.load_instruction(Instruction::new("SDEPTH"))?;
    fetch_stack(engine, 1)?;
    let mut depth = 0;
    let s = engine.cmd.var(0).as_slice()?;
    let n = s.remaining_references();
    for i in 0..n {
        depth = std::cmp::max(depth, 1 + s.reference(i)?.depth(MAX_LEVEL));
    }
    engine.cc.stack.push(int!(depth));
    Ok(())
}

/// STCONT (cont b - b')
pub fn execute_stcont(engine: &mut Engine) -> Status {
    engine.load_instruction(Instruction::new("STCONT"))?;
    fetch_stack(engine, 2)?;
    engine.cmd.var(0).as_builder()?;
    let (cont, gas) = engine.cmd.var(1).as_continuation()?.serialize()?;
    engine.use_gas(gas);
    store_data(engine, 0, Ok(cont), false, false)
}<|MERGE_RESOLUTION|>--- conflicted
+++ resolved
@@ -219,26 +219,6 @@
 fn store_r(engine: &mut Engine, name: &'static str, how: u8) -> Status {
     engine.load_instruction(
         Instruction::new(name)
-<<<<<<< HEAD
-    )
-    .and_then(|ctx| fetch_stack(ctx, 2))
-    .and_then(|ctx| {
-        let x;
-        let b = if how.bit(INV) {
-            x = ctx.engine.cmd.var(0).as_cell()?;
-            ctx.engine.cmd.var(1).as_builder()?;
-            1
-        } else {
-            ctx.engine.cmd.var(0).as_builder()?;
-            x = ctx.engine.cmd.var(1).as_cell()?;
-            0
-        };
-        let x = BuilderData::with_raw_and_refs(smallvec![], 0, vec![x.clone()])
-            .map_err(|err| err.into());
-        store_data(ctx, b, x, how.bit(QUIET), false)
-    })
-    .err()
-=======
     )?;
     fetch_stack(engine, 2)?;
     let x;
@@ -251,9 +231,8 @@
         x = engine.cmd.var(1).as_cell()?;
         0
     };
-    let x = BuilderData::with_raw_and_refs(vec![], 0, vec![x.clone()]);
+    let x = BuilderData::with_raw_and_refs(smallvec![], 0, vec![x.clone()]);
     store_data(engine, b, x, how.bit(QUIET), false)
->>>>>>> 56c4af48
 }
 
 // (cell builder - builder)
@@ -280,26 +259,6 @@
 fn store_br(engine: &mut Engine, name: &'static str, how: u8) -> Status {
     engine.load_instruction(
         Instruction::new(name)
-<<<<<<< HEAD
-    )
-    .and_then(|ctx| fetch_stack(ctx, 2))
-    .and_then(|ctx| {
-        let x;
-        let b = if how.bit(INV) {
-            x = ctx.engine.cmd.var(0).as_builder()?;
-            ctx.engine.cmd.var(1).as_builder()?;
-            1
-        } else {
-            ctx.engine.cmd.var(0).as_builder()?;
-            x = ctx.engine.cmd.var(1).as_builder()?;
-            0
-        };
-        let x = BuilderData::with_raw_and_refs(smallvec![], 0, vec![x.into()])
-            .map_err(|err| err.into());
-        store_data(ctx, b, x, how.bit(QUIET), true)
-    })
-    .err()
-=======
     )?;
     fetch_stack(engine, 2)?;
     let x;
@@ -312,9 +271,8 @@
         x = engine.cmd.var_mut(1).as_builder_mut()?;
         0
     };
-    let x = BuilderData::with_raw_and_refs(vec![], 0, vec![x.into_cell()?]);
+    let x = BuilderData::with_raw_and_refs(smallvec![], 0, vec![x.into_cell()?]);
     store_data(engine, b, x, how.bit(QUIET), true)
->>>>>>> 56c4af48
 }
 
 /// STBREF (b` b - b``), equivalent to SWAP; STBREFREV
@@ -360,28 +318,14 @@
 pub(crate) fn execute_stdict(engine: &mut Engine) -> Status {
     engine.load_instruction(
         Instruction::new("STDICT")
-<<<<<<< HEAD
-    )
-    .and_then(|ctx| fetch_stack(ctx, 2))
-    .and_then(|ctx| {
-        ctx.engine.cmd.var(0).as_builder()?;
-        let x = match ctx.engine.cmd.var(1).as_dict()? {
-            Some(x) => BuilderData::with_raw_and_refs(smallvec![0xC0], 1, vec![x.clone()]),
-            None => BuilderData::with_raw(smallvec![0x40], 1)
-        };
-        store_data(ctx, 0, x.map_err(|err| err.into()), false, false)
-    })
-    .err()
-=======
     )?;
     fetch_stack(engine, 2)?;
     engine.cmd.var(0).as_builder()?;
     let x = match engine.cmd.var(1).as_dict()? {
-        Some(x) => BuilderData::with_raw_and_refs(vec![0xC0], 1, vec![x.clone()]),
-        None => BuilderData::with_raw(vec![0x40], 1)
+        Some(x) => BuilderData::with_raw_and_refs(smallvec![0xC0], 1, vec![x.clone()]),
+        None => BuilderData::with_raw(smallvec![0x40], 1)
     };
     store_data(engine, 0, x, false, false)
->>>>>>> 56c4af48
 }
 
 // (s b - b)
