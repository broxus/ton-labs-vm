/*
* Copyright 2018-2020 TON DEV SOLUTIONS LTD.
*
* Licensed under the SOFTWARE EVALUATION License (the "License"); you may not use
* this file except in compliance with the License.
*
* Unless required by applicable law or agreed to in writing, software
* distributed under the License is distributed on an "AS IS" BASIS,
* WITHOUT WARRANTIES OR CONDITIONS OF ANY KIND, either express or implied.
* See the License for the specific TON DEV software governing permissions and
* limitations under the License.
*/

use crate::stack::{StackItem, integer::IntegerData};
use std::fmt;
use ton_types::{Result, types::ExceptionCode};

pub const ACTION_SEND_MSG: u32 = 0x0ec3c86d;
pub const ACTION_SET_CODE: u32 = 0xad4de08e;
pub const ACTION_RESERVE:  u32 = 0x36e6b809;
pub const ACTION_CHANGE_LIB: u32 = 0x26fa1dd4;

#[derive(Clone, PartialEq)]
enum ExceptionType {
    System(ExceptionCode),
    Custom(i32)
}

impl ExceptionType {
    fn is_normal_termination(&self) -> Option<i32> {
        match self {
            ExceptionType::System(ExceptionCode::NormalTermination) | ExceptionType::Custom(0) => Some(0),
            ExceptionType::System(ExceptionCode::AlternativeTermination) | ExceptionType::Custom(1) => Some(1),
            _ => None
        }
    }
    fn exception_code(&self) -> Option<ExceptionCode> {
        if let ExceptionType::System(code) = self {
            Some(*code)
        } else {
            None
        }
    }
    fn custom_code(&self) -> Option<i32> {
        if let ExceptionType::Custom(code) = self {
            Some(*code)
        } else {
            None
        }
    }
    pub fn exception_or_custom_code(&self) -> i32 {
        match self {
            ExceptionType::System(code) => *code as i32,
            ExceptionType::Custom(code) => *code
        }
    }
    fn exception_message(&self) -> String {
        match self {
            ExceptionType::System(code) => format!("{}, code {}", code, *code as u8),
            ExceptionType::Custom(code) => format!("code {}", code)
        }
    }
}

// Exceptions *****************************************************************
#[derive(Clone, PartialEq)]
pub struct Exception {
    exception: ExceptionType,
    pub value: StackItem,
    pub file: &'static str,
    pub line: u32,
}

impl From<ExceptionCode> for Exception {
    fn from(code: ExceptionCode) -> Self {
        Exception::from_code(code, file!(), line!())
    }
}

impl Exception {
    fn fmt(&self, f: &mut fmt::Formatter) -> fmt::Result {
        write!(
            f,
            "{}, value {}, file {}:{}",
            self.exception.exception_message(),
            self.value,
            self.file,
            self.line
        )
    }
    pub fn from_code(code: ExceptionCode, file: &'static str, line: u32) -> Exception {
        Self::from_code_and_value(code, 0, file, line)
    }
    pub fn from_code_and_value(code: ExceptionCode, value: impl Into<IntegerData>, file: &'static str, line: u32) -> Exception {
        // panic!("{} {} {}:{}", code, IntegerData::from(value), file, line)
        Exception {
            exception: ExceptionType::System(code),
            value: StackItem::integer(value.into()),
            file,
            line,
        }
    }
    pub fn from_number_and_value(number: usize, value: StackItem, file: &'static str, line: u32) -> Exception {
        Exception {
            exception: ExceptionType::Custom(number as i32),
            value,
            file,
            line,
        }
    }
    pub fn exception_code(&self) -> Option<ExceptionCode> {
        self.exception.exception_code()
    }
    pub fn custom_code(&self) -> Option<i32> {
        self.exception.custom_code()
    }
    pub fn exception_or_custom_code(&self) -> i32 {
        self.exception.exception_or_custom_code()
    }
    pub fn is_normal_termination(&self) -> Option<i32> {
        self.exception.is_normal_termination()
    }
}

#[macro_export]
macro_rules! exception {
    ($code:expr) => {
        error!(TvmError::TvmExceptionFull(Exception::from_code($code, file!(), line!()), String::new()))
    };
    ($code:expr, $msg:literal, $($arg:tt)*) => {
        error!(TvmError::TvmExceptionFull(Exception::from_code($code, file!(), line!()), format!($msg, $($arg)*)))
    };
    ($code:expr, $value:expr, $msg:literal, $($arg:tt)*) => {
        error!(TvmError::TvmExceptionFull(Exception::from_code_and_value($code, $value, file!(), line!()), format!($msg, $($arg)*)))
    };
    ($code:expr, $value:expr, $msg:literal) => {
        error!(TvmError::TvmExceptionFull(Exception::from_code_and_value($code, $value, file!(), line!()), format!($msg)))
    };
    ($code:expr, $msg:literal) => {
        error!(TvmError::TvmExceptionFull(Exception::from_code($code, file!(), line!()), format!($msg)))
    };
    ($code:expr, $file:expr, $line:expr) => {
        error!(TvmError::TvmExceptionFull(Exception::from_code($code, $file, $line), String::new()))
    };
}

#[macro_export]
macro_rules! err {
    ($code:expr) => {
        Err(exception!($code))
    };
    ($code:expr, $msg:literal, $($arg:tt)*) => {{
        Err(exception!($code, $msg, $($arg)*))
    }};
    ($msg:literal, $($arg:tt)*) => {{
        Err(exception!(ExceptionCode::FatalError, $msg, $($arg)*))
    }};
    ($code:expr, $msg:literal) => {{
        Err(exception!($code, $msg))
    }};
    ($code:expr, $file:expr, $line:expr) => {
        Err(exception!($code, $file, $line))
    };
}

#[macro_export]
macro_rules! err_opt {
    ($code:expr) => {
        Some(exception!($code))
    };
}

#[macro_export]
macro_rules! opt {
    ($from:expr) => {
        match $from {
            Some(e) => return Some(e),
            None => (),
        }
    };
}

#[macro_export]
macro_rules! to_err {
    ($from:expr, $ok:expr) => {
        match $from {
            Some(e) => Err(e),
            None => Ok($ok),
        }
    };
}

#[macro_export]
macro_rules! to_opt {
    ($from:expr) => {
        match $from {
            Ok(_) => None,
            Err(e) => Some(e),
        }
    };
}

impl fmt::Display for Exception {
    fn fmt(&self, f: &mut fmt::Formatter) -> fmt::Result {
        write!(f, "{}, value: {}", self.exception.exception_message(), self.value)
    }
}

impl fmt::Debug for Exception {
    fn fmt(&self, f: &mut fmt::Formatter) -> fmt::Result {
        Exception::fmt(self, f)
    }
}

// pub(crate) use ton_types::Result;
<<<<<<< HEAD
pub(crate) type Failure = Option<anyhow::Error>;
=======
>>>>>>> 56c4af48
pub(crate) type ResultMut<'a, T> = Result<&'a mut T>;
pub(crate) type ResultOpt<T> = Result<Option<T>>;
pub(crate) type ResultRef<'a, T> = Result<&'a T>;
pub(crate) type ResultVec<T> = Result<Vec<T>>;
pub(crate) type Status = Result<()>;<|MERGE_RESOLUTION|>--- conflicted
+++ resolved
@@ -213,10 +213,6 @@
 }
 
 // pub(crate) use ton_types::Result;
-<<<<<<< HEAD
-pub(crate) type Failure = Option<anyhow::Error>;
-=======
->>>>>>> 56c4af48
 pub(crate) type ResultMut<'a, T> = Result<&'a mut T>;
 pub(crate) type ResultOpt<T> = Result<Option<T>>;
 pub(crate) type ResultRef<'a, T> = Result<&'a T>;
